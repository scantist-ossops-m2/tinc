/*
    subnet.c -- handle subnet lookups and lists
    Copyright (C) 2000-2009 Guus Sliepen <guus@tinc-vpn.org>,
                  2000-2005 Ivo Timmermans

    This program is free software; you can redistribute it and/or modify
    it under the terms of the GNU General Public License as published by
    the Free Software Foundation; either version 2 of the License, or
    (at your option) any later version.

    This program is distributed in the hope that it will be useful,
    but WITHOUT ANY WARRANTY; without even the implied warranty of
    MERCHANTABILITY or FITNESS FOR A PARTICULAR PURPOSE.  See the
    GNU General Public License for more details.

    You should have received a copy of the GNU General Public License
    along with this program; if not, write to the Free Software
    Foundation, Inc., 675 Mass Ave, Cambridge, MA 02139, USA.

    $Id$
*/

#include "system.h"

#include "splay_tree.h"
#include "device.h"
#include "logger.h"
#include "net.h"
#include "netutl.h"
#include "node.h"
#include "process.h"
#include "subnet.h"
#include "utils.h"
#include "xalloc.h"

/* lists type of subnet */

splay_tree_t *subnet_tree;

/* Subnet lookup cache */

static ipv4_t cache_ipv4_address[2];
static subnet_t *cache_ipv4_subnet[2];
static bool cache_ipv4_valid[2];
static int cache_ipv4_slot;

static ipv6_t cache_ipv6_address[2];
static subnet_t *cache_ipv6_subnet[2];
static bool cache_ipv6_valid[2];
static int cache_ipv6_slot;

void subnet_cache_flush() {
	cache_ipv4_valid[0] = cache_ipv4_valid[1] = false;
	cache_ipv6_valid[0] = cache_ipv6_valid[1] = false;
}

/* Subnet comparison */

static int subnet_compare_mac(const subnet_t *a, const subnet_t *b)
{
	int result;

	result = memcmp(&a->net.mac.address, &b->net.mac.address, sizeof a->net.mac.address);

	if(result)
		return result;
	
	result = a->weight - b->weight;

	if(result || !a->owner || !b->owner)
		return result;

	return strcmp(a->owner->name, b->owner->name);
}

static int subnet_compare_ipv4(const subnet_t *a, const subnet_t *b)
{
	int result;

<<<<<<< HEAD
	result = memcmp(&a->net.ipv4.address, &b->net.ipv4.address, sizeof a->net.ipv4.address);
=======
	result = b->net.ipv4.prefixlength - a->net.ipv4.prefixlength;
>>>>>>> 43fa7283

	if(result)
		return result;

	result = memcmp(&a->net.ipv4.address, &b->net.ipv4.address, sizeof(ipv4_t));

	if(result)
		return result;
	
	result = a->weight - b->weight;

	if(result || !a->owner || !b->owner)
		return result;

	return strcmp(a->owner->name, b->owner->name);
}

static int subnet_compare_ipv6(const subnet_t *a, const subnet_t *b)
{
	int result;

<<<<<<< HEAD
	result = memcmp(&a->net.ipv6.address, &b->net.ipv6.address, sizeof a->net.ipv6.address);
=======
	result = b->net.ipv6.prefixlength - a->net.ipv6.prefixlength;
>>>>>>> 43fa7283

	if(result)
		return result;
	
	result = memcmp(&a->net.ipv6.address, &b->net.ipv6.address, sizeof(ipv6_t));

	if(result)
		return result;
	
	result = a->weight - b->weight;

	if(result || !a->owner || !b->owner)
		return result;

	return strcmp(a->owner->name, b->owner->name);
}

int subnet_compare(const subnet_t *a, const subnet_t *b)
{
	int result;

	result = a->type - b->type;

	if(result)
		return result;

	switch (a->type) {
	case SUBNET_MAC:
		return subnet_compare_mac(a, b);
	case SUBNET_IPV4:
		return subnet_compare_ipv4(a, b);
	case SUBNET_IPV6:
		return subnet_compare_ipv6(a, b);
	default:
		logger(LOG_ERR, _("subnet_compare() was called with unknown subnet type %d, exitting!"),
			   a->type);
		cp_trace();
		exit(0);
	}

	return 0;
}

/* Initialising trees */

void init_subnets(void)
{
	cp();

<<<<<<< HEAD
	subnet_tree = splay_alloc_tree((splay_compare_t) subnet_compare, (splay_action_t) free_subnet);
=======
	subnet_tree = avl_alloc_tree((avl_compare_t) subnet_compare, (avl_action_t) free_subnet);

	subnet_cache_flush();
>>>>>>> 43fa7283
}

void exit_subnets(void)
{
	cp();

	splay_delete_tree(subnet_tree);
}

splay_tree_t *new_subnet_tree(void)
{
	cp();

	return splay_alloc_tree((splay_compare_t) subnet_compare, NULL);
}

void free_subnet_tree(splay_tree_t *subnet_tree)
{
	cp();

	splay_delete_tree(subnet_tree);
}

/* Allocating and freeing space for subnets */

subnet_t *new_subnet(void)
{
	cp();

	return xmalloc_and_zero(sizeof(subnet_t));
}

void free_subnet(subnet_t *subnet)
{
	cp();

	free(subnet);
}

/* Adding and removing subnets */

void subnet_add(node_t *n, subnet_t *subnet)
{
	cp();

	subnet->owner = n;

<<<<<<< HEAD
	splay_insert(subnet_tree, subnet);
	splay_insert(n->subnet_tree, subnet);
=======
	avl_insert(subnet_tree, subnet);
	avl_insert(n->subnet_tree, subnet);

	subnet_cache_flush();
>>>>>>> 43fa7283
}

void subnet_del(node_t *n, subnet_t *subnet)
{
	cp();

<<<<<<< HEAD
	splay_delete(n->subnet_tree, subnet);
	splay_delete(subnet_tree, subnet);
=======
	avl_delete(n->subnet_tree, subnet);
	avl_delete(subnet_tree, subnet);

	subnet_cache_flush();
>>>>>>> 43fa7283
}

/* Ascii representation of subnets */

bool str2net(subnet_t *subnet, const char *subnetstr)
{
	int i, l;
	uint16_t x[8];
	int weight = 10;

	cp();

<<<<<<< HEAD
	if(sscanf(subnetstr, "%hu.%hu.%hu.%hu/%d",
			  &x[0], &x[1], &x[2], &x[3], &l) == 5) {
=======
	if(sscanf(subnetstr, "%hu.%hu.%hu.%hu/%d#%d",
			  &x[0], &x[1], &x[2], &x[3], &l, &weight) >= 5) {
>>>>>>> 43fa7283
		if(l < 0 || l > 32)
			return false;

		subnet->type = SUBNET_IPV4;
		subnet->net.ipv4.prefixlength = l;
		subnet->weight = weight;

		for(i = 0; i < 4; i++) {
			if(x[i] > 255)
				return false;
			subnet->net.ipv4.address.x[i] = x[i];
		}

		return true;
	}

	if(sscanf(subnetstr, "%hx:%hx:%hx:%hx:%hx:%hx:%hx:%hx/%d#%d",
			  &x[0], &x[1], &x[2], &x[3], &x[4], &x[5], &x[6], &x[7],
<<<<<<< HEAD
			  &l) == 9) {
=======
			  &l, &weight) >= 9) {
>>>>>>> 43fa7283
		if(l < 0 || l > 128)
			return false;

		subnet->type = SUBNET_IPV6;
		subnet->net.ipv6.prefixlength = l;
		subnet->weight = weight;

		for(i = 0; i < 8; i++)
			subnet->net.ipv6.address.x[i] = htons(x[i]);

		return true;
	}

	if(sscanf(subnetstr, "%hu.%hu.%hu.%hu#%d", &x[0], &x[1], &x[2], &x[3], &weight) >= 4) {
		subnet->type = SUBNET_IPV4;
		subnet->net.ipv4.prefixlength = 32;
		subnet->weight = weight;

		for(i = 0; i < 4; i++) {
			if(x[i] > 255)
				return false;
			subnet->net.ipv4.address.x[i] = x[i];
		}

		return true;
	}

	if(sscanf(subnetstr, "%hx:%hx:%hx:%hx:%hx:%hx:%hx:%hx#%d",
			  &x[0], &x[1], &x[2], &x[3], &x[4], &x[5], &x[6], &x[7], &weight) >= 8) {
		subnet->type = SUBNET_IPV6;
		subnet->net.ipv6.prefixlength = 128;
		subnet->weight = weight;

		for(i = 0; i < 8; i++)
			subnet->net.ipv6.address.x[i] = htons(x[i]);

		return true;
	}

	if(sscanf(subnetstr, "%hx:%hx:%hx:%hx:%hx:%hx#%d",
			  &x[0], &x[1], &x[2], &x[3], &x[4], &x[5], &weight) >= 6) {
		subnet->type = SUBNET_MAC;
		subnet->weight = weight;

		for(i = 0; i < 6; i++)
			subnet->net.mac.address.x[i] = x[i];

		return true;
	}

	return false;
}

bool net2str(char *netstr, int len, const subnet_t *subnet)
{
	cp();

	if(!netstr || !subnet) {
		logger(LOG_ERR, _("net2str() was called with netstr=%p, subnet=%p!\n"), netstr, subnet);
		return false;
	}

	switch (subnet->type) {
		case SUBNET_MAC:
			snprintf(netstr, len, "%hx:%hx:%hx:%hx:%hx:%hx#%d",
					 subnet->net.mac.address.x[0],
					 subnet->net.mac.address.x[1],
					 subnet->net.mac.address.x[2],
					 subnet->net.mac.address.x[3],
					 subnet->net.mac.address.x[4],
					 subnet->net.mac.address.x[5],
					 subnet->weight);
			break;

		case SUBNET_IPV4:
			snprintf(netstr, len, "%hu.%hu.%hu.%hu/%d#%d",
					 subnet->net.ipv4.address.x[0],
					 subnet->net.ipv4.address.x[1],
					 subnet->net.ipv4.address.x[2],
					 subnet->net.ipv4.address.x[3],
					 subnet->net.ipv4.prefixlength,
					 subnet->weight);
			break;

		case SUBNET_IPV6:
			snprintf(netstr, len, "%hx:%hx:%hx:%hx:%hx:%hx:%hx:%hx/%d#%d",
					 ntohs(subnet->net.ipv6.address.x[0]),
					 ntohs(subnet->net.ipv6.address.x[1]),
					 ntohs(subnet->net.ipv6.address.x[2]),
					 ntohs(subnet->net.ipv6.address.x[3]),
					 ntohs(subnet->net.ipv6.address.x[4]),
					 ntohs(subnet->net.ipv6.address.x[5]),
					 ntohs(subnet->net.ipv6.address.x[6]),
					 ntohs(subnet->net.ipv6.address.x[7]),
					 subnet->net.ipv6.prefixlength,
					 subnet->weight);
			break;

		default:
			logger(LOG_ERR,
				   _("net2str() was called with unknown subnet type %d, exiting!"),
				   subnet->type);
			cp_trace();
			exit(0);
	}

	return true;
}

/* Subnet lookup routines */

subnet_t *lookup_subnet(const node_t *owner, const subnet_t *subnet)
{
	cp();

	return splay_search(owner->subnet_tree, subnet);
}

subnet_t *lookup_subnet_mac(const mac_t *address)
{
	subnet_t *p, subnet = {0};

	cp();

	subnet.type = SUBNET_MAC;
	subnet.net.mac.address = *address;
	subnet.owner = NULL;

	p = splay_search(subnet_tree, &subnet);

	return p;
}

subnet_t *lookup_subnet_ipv4(const ipv4_t *address)
{
	subnet_t *p, *r = NULL, subnet = {0};
	avl_node_t *n;
	int i;

	cp();

	// Check if this address is cached

	for(i = 0; i < 2; i++) {
		if(!cache_ipv4_valid[i])
			continue;
		if(!memcmp(address, &cache_ipv4_address[i], sizeof *address))
			return cache_ipv4_subnet[i];
	}

	// Search all subnets for a matching one

	subnet.type = SUBNET_IPV4;
	subnet.net.ipv4.address = *address;
	subnet.net.ipv4.prefixlength = 32;
	subnet.owner = NULL;

<<<<<<< HEAD
	do {
		/* Go find subnet */

		p = splay_search_closest_smaller(subnet_tree, &subnet);

		/* Check if the found subnet REALLY matches */
=======
	for(n = subnet_tree->head; n; n = n->next) {
		p = n->data;
		
		if(!p || p->type != subnet.type)
			continue;
>>>>>>> 43fa7283

		if(!maskcmp(address, &p->net.ipv4.address, p->net.ipv4.prefixlength)) {
			r = p;
			if(p->owner->status.reachable)
				break;
		}
	}

	// Cache the result

<<<<<<< HEAD
				subnet.net.ipv4.prefixlength = p->net.ipv4.prefixlength - 1;
				if(subnet.net.ipv4.prefixlength < 0 || subnet.net.ipv4.prefixlength > 32)
					return NULL;
				maskcpy(&subnet.net.ipv4.address, &p->net.ipv4.address, subnet.net.ipv4.prefixlength, sizeof subnet.net.ipv4.address);
			}
		}
	} while(p);
=======
	cache_ipv4_slot = !cache_ipv4_slot;
	memcpy(&cache_ipv4_address[cache_ipv4_slot], address, sizeof *address);
	cache_ipv4_subnet[cache_ipv4_slot] = r;
	cache_ipv4_valid[cache_ipv4_slot] = true;
>>>>>>> 43fa7283

	return r;
}

subnet_t *lookup_subnet_ipv6(const ipv6_t *address)
{
	subnet_t *p, *r = NULL, subnet = {0};
	avl_node_t *n;
	int i;

	cp();

	// Check if this address is cached

	for(i = 0; i < 2; i++) {
		if(!cache_ipv6_valid[i])
			continue;
		if(!memcmp(address, &cache_ipv6_address[i], sizeof *address))
			return cache_ipv6_subnet[i];
	}

	// Search all subnets for a matching one

	subnet.type = SUBNET_IPV6;
	subnet.net.ipv6.address = *address;
	subnet.net.ipv6.prefixlength = 128;
	subnet.owner = NULL;

<<<<<<< HEAD
	do {
		/* Go find subnet */

		p = splay_search_closest_smaller(subnet_tree, &subnet);

		/* Check if the found subnet REALLY matches */

		if(p) {
			if(p->type != SUBNET_IPV6)
				return NULL;
=======
	for(n = subnet_tree->head; n; n = n->next) {
		p = n->data;
		
		if(!p || p->type != subnet.type)
			continue;
>>>>>>> 43fa7283

		if(!maskcmp(address, &p->net.ipv6.address, p->net.ipv6.prefixlength)) {
			r = p;
			if(p->owner->status.reachable)
				break;
<<<<<<< HEAD
			else {
				/* Otherwise, see if there is a bigger enclosing subnet */

				subnet.net.ipv6.prefixlength = p->net.ipv6.prefixlength - 1;
				if(subnet.net.ipv6.prefixlength < 0 || subnet.net.ipv6.prefixlength > 128)
					return NULL;
				maskcpy(&subnet.net.ipv6.address, &p->net.ipv6.address, subnet.net.ipv6.prefixlength, sizeof subnet.net.ipv6.address);
			}
=======
>>>>>>> 43fa7283
		}
	}

	// Cache the result

	cache_ipv6_slot = !cache_ipv6_slot;
	memcpy(&cache_ipv6_address[cache_ipv6_slot], address, sizeof *address);
	cache_ipv6_subnet[cache_ipv6_slot] = r;
	cache_ipv6_valid[cache_ipv6_slot] = true;

	return r;
}

void subnet_update(node_t *owner, subnet_t *subnet, bool up) {
	splay_node_t *node;
	int i;
	char *envp[8];
	char netstr[MAXNETSTR + 7] = "SUBNET=";
	char *name, *address, *port;

	asprintf(&envp[0], "NETNAME=%s", netname ? : "");
	asprintf(&envp[1], "DEVICE=%s", device ? : "");
	asprintf(&envp[2], "INTERFACE=%s", iface ? : "");
	asprintf(&envp[3], "NODE=%s", owner->name);

	if(owner != myself) {
		sockaddr2str(&owner->address, &address, &port);
		asprintf(&envp[4], "REMOTEADDRESS=%s", address);
		asprintf(&envp[5], "REMOTEPORT=%s", port);
		envp[6] = netstr;
		envp[7] = NULL;
	} else {
		envp[4] = netstr;
		envp[5] = NULL;
	}

	name = up ? "subnet-up" : "subnet-down";

	if(!subnet) {
		for(node = owner->subnet_tree->head; node; node = node->next) {
			subnet = node->data;
			if(!net2str(netstr + 7, sizeof netstr - 7, subnet))
				continue;
			execute_script(name, envp);
		}
	} else {
		if(net2str(netstr + 7, sizeof netstr - 7, subnet))
			execute_script(name, envp);
	}

	for(i = 0; i < (owner != myself ? 6 : 4); i++)
		free(envp[i]);

	if(owner != myself) {
		free(address);
		free(port);
	}
}

int dump_subnets(struct evbuffer *out)
{
	char netstr[MAXNETSTR];
	subnet_t *subnet;
	splay_node_t *node;

	cp();

	for(node = subnet_tree->head; node; node = node->next) {
		subnet = node->data;
		if(!net2str(netstr, sizeof netstr, subnet))
			continue;
		if(evbuffer_add_printf(out, _(" %s owner %s\n"),
							   netstr, subnet->owner->name) == -1)
			return errno;
	}

	return 0;
}<|MERGE_RESOLUTION|>--- conflicted
+++ resolved
@@ -77,11 +77,7 @@
 {
 	int result;
 
-<<<<<<< HEAD
-	result = memcmp(&a->net.ipv4.address, &b->net.ipv4.address, sizeof a->net.ipv4.address);
-=======
 	result = b->net.ipv4.prefixlength - a->net.ipv4.prefixlength;
->>>>>>> 43fa7283
 
 	if(result)
 		return result;
@@ -103,11 +99,7 @@
 {
 	int result;
 
-<<<<<<< HEAD
-	result = memcmp(&a->net.ipv6.address, &b->net.ipv6.address, sizeof a->net.ipv6.address);
-=======
 	result = b->net.ipv6.prefixlength - a->net.ipv6.prefixlength;
->>>>>>> 43fa7283
 
 	if(result)
 		return result;
@@ -157,13 +149,9 @@
 {
 	cp();
 
-<<<<<<< HEAD
 	subnet_tree = splay_alloc_tree((splay_compare_t) subnet_compare, (splay_action_t) free_subnet);
-=======
-	subnet_tree = avl_alloc_tree((avl_compare_t) subnet_compare, (avl_action_t) free_subnet);
 
 	subnet_cache_flush();
->>>>>>> 43fa7283
 }
 
 void exit_subnets(void)
@@ -211,30 +199,20 @@
 
 	subnet->owner = n;
 
-<<<<<<< HEAD
 	splay_insert(subnet_tree, subnet);
 	splay_insert(n->subnet_tree, subnet);
-=======
-	avl_insert(subnet_tree, subnet);
-	avl_insert(n->subnet_tree, subnet);
 
 	subnet_cache_flush();
->>>>>>> 43fa7283
 }
 
 void subnet_del(node_t *n, subnet_t *subnet)
 {
 	cp();
 
-<<<<<<< HEAD
 	splay_delete(n->subnet_tree, subnet);
 	splay_delete(subnet_tree, subnet);
-=======
-	avl_delete(n->subnet_tree, subnet);
-	avl_delete(subnet_tree, subnet);
 
 	subnet_cache_flush();
->>>>>>> 43fa7283
 }
 
 /* Ascii representation of subnets */
@@ -247,13 +225,8 @@
 
 	cp();
 
-<<<<<<< HEAD
-	if(sscanf(subnetstr, "%hu.%hu.%hu.%hu/%d",
-			  &x[0], &x[1], &x[2], &x[3], &l) == 5) {
-=======
 	if(sscanf(subnetstr, "%hu.%hu.%hu.%hu/%d#%d",
 			  &x[0], &x[1], &x[2], &x[3], &l, &weight) >= 5) {
->>>>>>> 43fa7283
 		if(l < 0 || l > 32)
 			return false;
 
@@ -272,11 +245,7 @@
 
 	if(sscanf(subnetstr, "%hx:%hx:%hx:%hx:%hx:%hx:%hx:%hx/%d#%d",
 			  &x[0], &x[1], &x[2], &x[3], &x[4], &x[5], &x[6], &x[7],
-<<<<<<< HEAD
-			  &l) == 9) {
-=======
 			  &l, &weight) >= 9) {
->>>>>>> 43fa7283
 		if(l < 0 || l > 128)
 			return false;
 
@@ -413,7 +382,7 @@
 subnet_t *lookup_subnet_ipv4(const ipv4_t *address)
 {
 	subnet_t *p, *r = NULL, subnet = {0};
-	avl_node_t *n;
+	splay_node_t *n;
 	int i;
 
 	cp();
@@ -434,20 +403,11 @@
 	subnet.net.ipv4.prefixlength = 32;
 	subnet.owner = NULL;
 
-<<<<<<< HEAD
-	do {
-		/* Go find subnet */
-
-		p = splay_search_closest_smaller(subnet_tree, &subnet);
-
-		/* Check if the found subnet REALLY matches */
-=======
 	for(n = subnet_tree->head; n; n = n->next) {
 		p = n->data;
 		
 		if(!p || p->type != subnet.type)
 			continue;
->>>>>>> 43fa7283
 
 		if(!maskcmp(address, &p->net.ipv4.address, p->net.ipv4.prefixlength)) {
 			r = p;
@@ -458,20 +418,10 @@
 
 	// Cache the result
 
-<<<<<<< HEAD
-				subnet.net.ipv4.prefixlength = p->net.ipv4.prefixlength - 1;
-				if(subnet.net.ipv4.prefixlength < 0 || subnet.net.ipv4.prefixlength > 32)
-					return NULL;
-				maskcpy(&subnet.net.ipv4.address, &p->net.ipv4.address, subnet.net.ipv4.prefixlength, sizeof subnet.net.ipv4.address);
-			}
-		}
-	} while(p);
-=======
 	cache_ipv4_slot = !cache_ipv4_slot;
 	memcpy(&cache_ipv4_address[cache_ipv4_slot], address, sizeof *address);
 	cache_ipv4_subnet[cache_ipv4_slot] = r;
 	cache_ipv4_valid[cache_ipv4_slot] = true;
->>>>>>> 43fa7283
 
 	return r;
 }
@@ -479,7 +429,7 @@
 subnet_t *lookup_subnet_ipv6(const ipv6_t *address)
 {
 	subnet_t *p, *r = NULL, subnet = {0};
-	avl_node_t *n;
+	splay_node_t *n;
 	int i;
 
 	cp();
@@ -500,40 +450,16 @@
 	subnet.net.ipv6.prefixlength = 128;
 	subnet.owner = NULL;
 
-<<<<<<< HEAD
-	do {
-		/* Go find subnet */
-
-		p = splay_search_closest_smaller(subnet_tree, &subnet);
-
-		/* Check if the found subnet REALLY matches */
-
-		if(p) {
-			if(p->type != SUBNET_IPV6)
-				return NULL;
-=======
 	for(n = subnet_tree->head; n; n = n->next) {
 		p = n->data;
 		
 		if(!p || p->type != subnet.type)
 			continue;
->>>>>>> 43fa7283
 
 		if(!maskcmp(address, &p->net.ipv6.address, p->net.ipv6.prefixlength)) {
 			r = p;
 			if(p->owner->status.reachable)
 				break;
-<<<<<<< HEAD
-			else {
-				/* Otherwise, see if there is a bigger enclosing subnet */
-
-				subnet.net.ipv6.prefixlength = p->net.ipv6.prefixlength - 1;
-				if(subnet.net.ipv6.prefixlength < 0 || subnet.net.ipv6.prefixlength > 128)
-					return NULL;
-				maskcpy(&subnet.net.ipv6.address, &p->net.ipv6.address, subnet.net.ipv6.prefixlength, sizeof subnet.net.ipv6.address);
-			}
-=======
->>>>>>> 43fa7283
 		}
 	}
 
