--- conflicted
+++ resolved
@@ -49,15 +49,6 @@
 	char *n;
 	bool result;
 
-<<<<<<< HEAD
-	cp();
-=======
-	if(!c->rsa_key) {
-		c->rsa_key = RSA_new();
-//		RSA_blinding_on(c->rsa_key, NULL);
-	}
->>>>>>> 9a2b0f88
-
 	/* First, check for simple PublicKey statement */
 
 	if(get_config_string(lookup_config(c->config_tree, "PublicKey"), &n)) {
@@ -68,53 +59,13 @@
 
 	/* Else, check for PublicKeyFile statement and read it */
 
-<<<<<<< HEAD
 	if(!get_config_string(lookup_config(c->config_tree, "PublicKeyFile"), &fname))
 		xasprintf(&fname, "%s/hosts/%s", confbase, c->name);
 
 	fp = fopen(fname, "r");
 
 	if(!fp) {
-		logger(LOG_ERR, _("Error reading RSA public key file `%s': %s"),
-=======
-	if(get_config_string(lookup_config(c->config_tree, "PublicKeyFile"), &fname)) {
-		fp = fopen(fname, "r");
-
-		if(!fp) {
-			logger(LOG_ERR, "Error reading RSA public key file `%s': %s",
-				   fname, strerror(errno));
-			free(fname);
-			return false;
-		}
-
-		free(fname);
-		c->rsa_key = PEM_read_RSAPublicKey(fp, &c->rsa_key, NULL, NULL);
-		fclose(fp);
-
-		if(c->rsa_key)
-			return true;		/* Woohoo. */
-
-		/* If it fails, try PEM_read_RSA_PUBKEY. */
-		fp = fopen(fname, "r");
-
-		if(!fp) {
-			logger(LOG_ERR, "Error reading RSA public key file `%s': %s",
-				   fname, strerror(errno));
-			free(fname);
-			return false;
-		}
-
-		free(fname);
-		c->rsa_key = PEM_read_RSA_PUBKEY(fp, &c->rsa_key, NULL, NULL);
-		fclose(fp);
-
-		if(c->rsa_key) {
-//				RSA_blinding_on(c->rsa_key, NULL);
-			return true;
-		}
-
-		logger(LOG_ERR, "Reading RSA public key file `%s' failed: %s",
->>>>>>> 9a2b0f88
+		logger(LOG_ERR, "Error reading RSA public key file `%s': %s",
 			   fname, strerror(errno));
 		free(fname);
 		return false;
@@ -124,44 +75,23 @@
 	fclose(fp);
 
 	if(!result) 
-		logger(LOG_ERR, _("Reading RSA public key file `%s' failed: %s"), fname, strerror(errno));
+		logger(LOG_ERR, "Reading RSA public key file `%s' failed: %s", fname, strerror(errno));
 	free(fname);
-<<<<<<< HEAD
 	return result;
 }
 
 bool read_rsa_private_key() {
-=======
-
-	if(c->rsa_key)
-		return true;
-
-	logger(LOG_ERR, "No public key for %s specified!", c->name);
-
-	return false;
-}
-
-bool read_rsa_private_key(void) {
->>>>>>> 9a2b0f88
 	FILE *fp;
 	char *fname;
 	char *n, *d;
 	bool result;
 
-<<<<<<< HEAD
-	cp();
-
 	/* First, check for simple PrivateKey statement */
 
 	if(get_config_string(lookup_config(config_tree, "PrivateKey"), &d)) {
 		if(!get_config_string(lookup_config(myself->connection->config_tree, "PublicKey"), &n)) {
-			logger(LOG_ERR, _("PrivateKey used but no PublicKey found!"));
+			logger(LOG_ERR, "PrivateKey used but no PublicKey found!");
 			free(d);
-=======
-	if(get_config_string(lookup_config(config_tree, "PrivateKey"), &key)) {
-		if(!get_config_string(lookup_config(myself->connection->config_tree, "PublicKey"), &pubkey)) {
-			logger(LOG_ERR, "PrivateKey used but no PublicKey found!");
->>>>>>> 9a2b0f88
 			return false;
 		}
 		result = rsa_set_hex_private_key(&myself->connection->rsa, n, "FFFF", d);
@@ -188,12 +118,7 @@
 	struct stat s;
 
 	if(fstat(fileno(fp), &s)) {
-<<<<<<< HEAD
-		logger(LOG_ERR, _("Could not stat RSA private key file `%s': %s'"), fname, strerror(errno));
-=======
-		logger(LOG_ERR, "Could not stat RSA private key file `%s': %s'",
-				fname, strerror(errno));
->>>>>>> 9a2b0f88
+		logger(LOG_ERR, "Could not stat RSA private key file `%s': %s'", fname, strerror(errno));
 		free(fname);
 		return false;
 	}
@@ -205,9 +130,8 @@
 	result = rsa_read_pem_private_key(&myself->connection->rsa, fp);
 	fclose(fp);
 
-<<<<<<< HEAD
 	if(!result) 
-		logger(LOG_ERR, _("Reading RSA private key file `%s' failed: %s"), fname, strerror(errno));
+		logger(LOG_ERR, "Reading RSA private key file `%s' failed: %s", fname, strerror(errno));
 	free(fname);
 	return result;
 }
@@ -220,18 +144,11 @@
 
 void regenerate_key() {
 	if(timeout_initialized(&keyexpire_event)) {
-		ifdebug(STATUS) logger(LOG_INFO, _("Expiring symmetric keys"));
+		ifdebug(STATUS) logger(LOG_INFO, "Expiring symmetric keys");
 		event_del(&keyexpire_event);
 		send_key_changed(broadcast, myself);
 	} else {
 		timeout_set(&keyexpire_event, keyexpire_handler, NULL);
-=======
-	if(!myself->connection->rsa_key) {
-		logger(LOG_ERR, "Reading RSA private key file `%s' failed: %s",
-			   fname, strerror(errno));
-		free(fname);
-		return false;
->>>>>>> 9a2b0f88
 	}
 
 	event_add(&keyexpire_event, &(struct timeval){keylifetime, 0});
@@ -375,28 +292,11 @@
 
 	/* Generate packet encryption key */
 
-<<<<<<< HEAD
 	if(!get_config_string(lookup_config(myself->connection->config_tree, "Cipher"), &cipher))
 		cipher = xstrdup("aes256");
-=======
-	if(get_config_string
-	   (lookup_config(myself->connection->config_tree, "Cipher"), &cipher)) {
-		if(!strcasecmp(cipher, "none")) {
-			myself->incipher = NULL;
-		} else {
-			myself->incipher = EVP_get_cipherbyname(cipher);
-
-			if(!myself->incipher) {
-				logger(LOG_ERR, "Unrecognized cipher type!");
-				return false;
-			}
-		}
-	} else
-		myself->incipher = EVP_aes_256_cbc();
->>>>>>> 9a2b0f88
 
 	if(!cipher_open_by_name(&myself->incipher, cipher)) {
-		logger(LOG_ERR, _("Unrecognized cipher type!"));
+		logger(LOG_ERR, "Unrecognized cipher type!");
 		return false;
 	}
 
@@ -410,41 +310,16 @@
 	if(!get_config_string(lookup_config(myself->connection->config_tree, "Digest"), &digest))
 		digest = xstrdup("sha256");
 
-<<<<<<< HEAD
 	int maclength = 4;
 	get_config_int(lookup_config(myself->connection->config_tree, "MACLength"), &maclength);
-=======
-			if(!myself->indigest) {
-				logger(LOG_ERR, "Unrecognized digest type!");
-				return false;
-			}
-		}
-	} else
-		myself->indigest = EVP_sha256();
-
-	myself->connection->outdigest = EVP_sha256();
-
-	if(get_config_int(lookup_config(myself->connection->config_tree, "MACLength"), &myself->inmaclength)) {
-		if(myself->indigest) {
-			if(myself->inmaclength > myself->indigest->md_size) {
-				logger(LOG_ERR, "MAC length exceeds size of digest!");
-				return false;
-			} else if(myself->inmaclength < 0) {
-				logger(LOG_ERR, "Bogus MAC length!");
-				return false;
-			}
-		}
-	} else
-		myself->inmaclength = 4;
->>>>>>> 9a2b0f88
 
 	if(maclength < 0) {
-		logger(LOG_ERR, _("Bogus MAC length!"));
+		logger(LOG_ERR, "Bogus MAC length!");
 		return false;
 	}
 
 	if(!digest_open_by_name(&myself->indigest, digest, maclength)) {
-		logger(LOG_ERR, _("Unrecognized digest type!"));
+		logger(LOG_ERR, "Unrecognized digest type!");
 		return false;
 	}
 
@@ -477,7 +352,7 @@
 	event_set(&device_ev, device_fd, EV_READ|EV_PERSIST, handle_device_data, NULL);
 
 	if (event_add(&device_ev, NULL) < 0) {
-		logger(LOG_ERR, _("event_add failed: %s"), strerror(errno));
+		logger(LOG_ERR, "event_add failed: %s", strerror(errno));
 		close_device();
 		return false;
 	}
@@ -537,7 +412,7 @@
 				  EV_READ|EV_PERSIST,
 				  handle_new_meta_connection, NULL);
 		if(event_add(&listen_socket[listen_sockets].ev_tcp, NULL) < 0) {
-			logger(LOG_EMERG, _("event_add failed: %s"), strerror(errno));
+			logger(LOG_EMERG, "event_add failed: %s", strerror(errno));
 			abort();
 		}
 
@@ -546,7 +421,7 @@
 				  EV_READ|EV_PERSIST,
 				  handle_incoming_vpn_data, NULL);
 		if(event_add(&listen_socket[listen_sockets].ev_udp, NULL) < 0) {
-			logger(LOG_EMERG, _("event_add failed: %s"), strerror(errno));
+			logger(LOG_EMERG, "event_add failed: %s", strerror(errno));
 			abort();
 		}
 
@@ -560,7 +435,7 @@
 		listen_sockets++;
 
 		if(listen_sockets >= MAXSOCKETS) {
-			logger(LOG_WARNING, _("Maximum of %d listening sockets reached"), MAXSOCKETS);
+			logger(LOG_WARNING, "Maximum of %d listening sockets reached", MAXSOCKETS);
 			break;
 		}
 	}
@@ -580,17 +455,7 @@
 /*
   initialize network
 */
-<<<<<<< HEAD
-bool setup_network(void)
-{
-	cp();
-
-=======
 bool setup_network(void) {
-	now = time(NULL);
-
-	init_events();
->>>>>>> 9a2b0f88
 	init_connections();
 	init_subnets();
 	init_nodes();
@@ -622,11 +487,7 @@
   close all open network connections
 */
 void close_network_connections(void) {
-<<<<<<< HEAD
 	splay_node_t *node, *next;
-=======
-	avl_node_t *node, *next;
->>>>>>> 9a2b0f88
 	connection_t *c;
 	char *envp[5];
 	int i;
