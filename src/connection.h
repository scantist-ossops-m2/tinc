--- conflicted
+++ resolved
@@ -33,7 +33,6 @@
 #define OPTION_CLAMP_MSS	0x0008
 
 typedef struct connection_status_t {
-<<<<<<< HEAD
 		unsigned int pinged:1;			/* sent ping */
 		unsigned int active:1;			/* 1 if active.. */
 		unsigned int connecting:1;		/* 1 if we are waiting for a non-blocking connect() to finish */
@@ -46,18 +45,6 @@
 		unsigned int control:1;
 		unsigned int pcap:1;
 		unsigned int unused:21;
-=======
-	unsigned int pinged:1;				/* sent ping */
-	unsigned int active:1;				/* 1 if active.. */
-	unsigned int connecting:1;			/* 1 if we are waiting for a non-blocking connect() to finish */
-	unsigned int termreq:1;				/* the termination of this connection was requested */
-	unsigned int remove:1;				/* Set to 1 if you want this connection removed */
-	unsigned int timeout:1;				/* 1 if gotten timeout */
-	unsigned int encryptout:1;			/* 1 if we can encrypt outgoing traffic */
-	unsigned int decryptin:1;			/* 1 if we have to decrypt incoming traffic */
-	unsigned int mst:1;				/* 1 if this connection is part of a minimum spanning tree */
-	unsigned int unused:23;
->>>>>>> 4b3fd94b
 } connection_status_t;
 
 #include "edge.h"
