/*
    protocol_edge.c -- handle the meta-protocol, edges
    Copyright (C) 1999-2005 Ivo Timmermans,
                  2000-2009 Guus Sliepen <guus@tinc-vpn.org>
                  2009      Michael Tokarev <mjt@corpit.ru>

    This program is free software; you can redistribute it and/or modify
    it under the terms of the GNU General Public License as published by
    the Free Software Foundation; either version 2 of the License, or
    (at your option) any later version.

    This program is distributed in the hope that it will be useful,
    but WITHOUT ANY WARRANTY; without even the implied warranty of
    MERCHANTABILITY or FITNESS FOR A PARTICULAR PURPOSE.  See the
    GNU General Public License for more details.

    You should have received a copy of the GNU General Public License along
    with this program; if not, write to the Free Software Foundation, Inc.,
    51 Franklin Street, Fifth Floor, Boston, MA 02110-1301 USA.
*/

#include "system.h"

#include "splay_tree.h"
#include "conf.h"
#include "connection.h"
#include "edge.h"
#include "graph.h"
#include "logger.h"
#include "meta.h"
#include "net.h"
#include "netutl.h"
#include "node.h"
#include "protocol.h"
#include "utils.h"
#include "xalloc.h"

bool send_add_edge(connection_t *c, const edge_t *e) {
	bool x;
	char *address, *port;

	sockaddr2str(&e->address, &address, &port);

	x = send_request(c, "%d %x %s %s %s %s %lx %d", ADD_EDGE, rand(),
					 e->from->name, e->to->name, address, port,
					 e->options, e->weight);
	free(address);
	free(port);

	return x;
}

<<<<<<< HEAD
bool add_edge_h(connection_t *c, char *request) {
=======
bool add_edge_h(connection_t *c) {
>>>>>>> 9a2b0f88
	edge_t *e;
	node_t *from, *to;
	char from_name[MAX_STRING_SIZE];
	char to_name[MAX_STRING_SIZE];
	char to_address[MAX_STRING_SIZE];
	char to_port[MAX_STRING_SIZE];
	sockaddr_t address;
	long int options;
	int weight;

<<<<<<< HEAD
	cp();

	if(sscanf(request, "%*d %*x "MAX_STRING" "MAX_STRING" "MAX_STRING" "MAX_STRING" %lx %d",
=======
	if(sscanf(c->buffer, "%*d %*x "MAX_STRING" "MAX_STRING" "MAX_STRING" "MAX_STRING" %lx %d",
>>>>>>> 9a2b0f88
			  from_name, to_name, to_address, to_port, &options, &weight) != 6) {
		logger(LOG_ERR, "Got bad %s from %s (%s)", "ADD_EDGE", c->name,
			   c->hostname);
		return false;
	}

	/* Check if names are valid */

	if(!check_id(from_name)) {
		logger(LOG_ERR, "Got bad %s from %s (%s): %s", "ADD_EDGE", c->name,
			   c->hostname, "invalid name");
		return false;
	}

	if(!check_id(to_name)) {
		logger(LOG_ERR, "Got bad %s from %s (%s): %s", "ADD_EDGE", c->name,
			   c->hostname, "invalid name");
		return false;
	}

	if(seen_request(request))
		return true;

	/* Lookup nodes */

	from = lookup_node(from_name);
	to = lookup_node(to_name);

	if(tunnelserver &&
	   from != myself && from != c->node &&
	   to != myself && to != c->node) {
		/* ignore indirect edge registrations for tunnelserver */
		ifdebug(PROTOCOL) logger(LOG_WARNING,
		   "Ignoring indirect %s from %s (%s)",
		   "ADD_EDGE", c->name, c->hostname);
		return true;
	}

	if(!from) {
		from = new_node();
		from->name = xstrdup(from_name);
		node_add(from);
	}

	if(!to) {
		to = new_node();
		to->name = xstrdup(to_name);
		node_add(to);
	}


	/* Convert addresses */

	address = str2sockaddr(to_address, to_port);

	/* Check if edge already exists */

	e = lookup_edge(from, to);

	if(e) {
		if(e->weight != weight || e->options != options || sockaddrcmp(&e->address, &address)) {
			if(from == myself) {
				ifdebug(PROTOCOL) logger(LOG_WARNING, "Got %s from %s (%s) for ourself which does not match existing entry",
						   "ADD_EDGE", c->name, c->hostname);
				send_add_edge(c, e);
				return true;
			} else {
				ifdebug(PROTOCOL) logger(LOG_WARNING, "Got %s from %s (%s) which does not match existing entry",
						   "ADD_EDGE", c->name, c->hostname);
				edge_del(e);
				graph();
			}
		} else
			return true;
	} else if(from == myself) {
		ifdebug(PROTOCOL) logger(LOG_WARNING, "Got %s from %s (%s) for ourself which does not exist",
				   "ADD_EDGE", c->name, c->hostname);
		e = new_edge();
		e->from = from;
		e->to = to;
		send_del_edge(c, e);
		free_edge(e);
		return true;
	}

	e = new_edge();
	e->from = from;
	e->to = to;
	e->address = address;
	e->options = options;
	e->weight = weight;
	edge_add(e);

	/* Tell the rest about the new edge */

	if(!tunnelserver)
		forward_request(c, request);

	/* Run MST before or after we tell the rest? */

	graph();

	return true;
}

bool send_del_edge(connection_t *c, const edge_t *e) {
<<<<<<< HEAD
	cp();

=======
>>>>>>> 9a2b0f88
	return send_request(c, "%d %x %s %s", DEL_EDGE, rand(),
						e->from->name, e->to->name);
}

<<<<<<< HEAD
bool del_edge_h(connection_t *c, char *request) {
=======
bool del_edge_h(connection_t *c) {
>>>>>>> 9a2b0f88
	edge_t *e;
	char from_name[MAX_STRING_SIZE];
	char to_name[MAX_STRING_SIZE];
	node_t *from, *to;

<<<<<<< HEAD
	cp();

	if(sscanf(request, "%*d %*x "MAX_STRING" "MAX_STRING, from_name, to_name) != 2) {
		logger(LOG_ERR, _("Got bad %s from %s (%s)"), "DEL_EDGE", c->name,
=======
	if(sscanf(c->buffer, "%*d %*x "MAX_STRING" "MAX_STRING, from_name, to_name) != 2) {
		logger(LOG_ERR, "Got bad %s from %s (%s)", "DEL_EDGE", c->name,
>>>>>>> 9a2b0f88
			   c->hostname);
		return false;
	}

	/* Check if names are valid */

	if(!check_id(from_name)) {
		logger(LOG_ERR, "Got bad %s from %s (%s): %s", "DEL_EDGE", c->name,
			   c->hostname, "invalid name");
		return false;
	}

	if(!check_id(to_name)) {
		logger(LOG_ERR, "Got bad %s from %s (%s): %s", "DEL_EDGE", c->name,
			   c->hostname, "invalid name");
		return false;
	}

	if(seen_request(request))
		return true;

	/* Lookup nodes */

	from = lookup_node(from_name);
	to = lookup_node(to_name);

	if(tunnelserver &&
	   from != myself && from != c->node &&
	   to != myself && to != c->node) {
		/* ignore indirect edge registrations for tunnelserver */
		ifdebug(PROTOCOL) logger(LOG_WARNING,
		   "Ignoring indirect %s from %s (%s)",
		   "DEL_EDGE", c->name, c->hostname);
		return true;
	}

	if(!from) {
		ifdebug(PROTOCOL) logger(LOG_ERR, "Got %s from %s (%s) which does not appear in the edge tree",
				   "DEL_EDGE", c->name, c->hostname);
		return true;
	}

	if(!to) {
		ifdebug(PROTOCOL) logger(LOG_ERR, "Got %s from %s (%s) which does not appear in the edge tree",
				   "DEL_EDGE", c->name, c->hostname);
		return true;
	}

	/* Check if edge exists */

	e = lookup_edge(from, to);

	if(!e) {
		ifdebug(PROTOCOL) logger(LOG_WARNING, "Got %s from %s (%s) which does not appear in the edge tree",
				   "DEL_EDGE", c->name, c->hostname);
		return true;
	}

	if(e->from == myself) {
		ifdebug(PROTOCOL) logger(LOG_WARNING, "Got %s from %s (%s) for ourself",
				   "DEL_EDGE", c->name, c->hostname);
		send_add_edge(c, e);	/* Send back a correction */
		return true;
	}

	/* Tell the rest about the deleted edge */

	if(!tunnelserver)
		forward_request(c, request);

	/* Delete the edge */

	edge_del(e);

	/* Run MST before or after we tell the rest? */

	graph();

	/* If the node is not reachable anymore but we remember it had an edge to us, clean it up */

	if(!to->status.reachable) {
		e = lookup_edge(to, myself);
		if(e) {
			if(!tunnelserver)
				send_del_edge(broadcast, e);
			edge_del(e);
		}
	}

	return true;
}<|MERGE_RESOLUTION|>--- conflicted
+++ resolved
@@ -50,11 +50,7 @@
 	return x;
 }
 
-<<<<<<< HEAD
 bool add_edge_h(connection_t *c, char *request) {
-=======
-bool add_edge_h(connection_t *c) {
->>>>>>> 9a2b0f88
 	edge_t *e;
 	node_t *from, *to;
 	char from_name[MAX_STRING_SIZE];
@@ -65,13 +61,7 @@
 	long int options;
 	int weight;
 
-<<<<<<< HEAD
-	cp();
-
 	if(sscanf(request, "%*d %*x "MAX_STRING" "MAX_STRING" "MAX_STRING" "MAX_STRING" %lx %d",
-=======
-	if(sscanf(c->buffer, "%*d %*x "MAX_STRING" "MAX_STRING" "MAX_STRING" "MAX_STRING" %lx %d",
->>>>>>> 9a2b0f88
 			  from_name, to_name, to_address, to_port, &options, &weight) != 6) {
 		logger(LOG_ERR, "Got bad %s from %s (%s)", "ADD_EDGE", c->name,
 			   c->hostname);
@@ -178,34 +168,18 @@
 }
 
 bool send_del_edge(connection_t *c, const edge_t *e) {
-<<<<<<< HEAD
-	cp();
-
-=======
->>>>>>> 9a2b0f88
 	return send_request(c, "%d %x %s %s", DEL_EDGE, rand(),
 						e->from->name, e->to->name);
 }
 
-<<<<<<< HEAD
 bool del_edge_h(connection_t *c, char *request) {
-=======
-bool del_edge_h(connection_t *c) {
->>>>>>> 9a2b0f88
 	edge_t *e;
 	char from_name[MAX_STRING_SIZE];
 	char to_name[MAX_STRING_SIZE];
 	node_t *from, *to;
 
-<<<<<<< HEAD
-	cp();
-
 	if(sscanf(request, "%*d %*x "MAX_STRING" "MAX_STRING, from_name, to_name) != 2) {
-		logger(LOG_ERR, _("Got bad %s from %s (%s)"), "DEL_EDGE", c->name,
-=======
-	if(sscanf(c->buffer, "%*d %*x "MAX_STRING" "MAX_STRING, from_name, to_name) != 2) {
 		logger(LOG_ERR, "Got bad %s from %s (%s)", "DEL_EDGE", c->name,
->>>>>>> 9a2b0f88
 			   c->hostname);
 		return false;
 	}
