--- conflicted
+++ resolved
@@ -32,13 +32,6 @@
 #include "xalloc.h"
 
 bool send_meta(connection_t *c, const char *buffer, int length) {
-<<<<<<< HEAD
-	cp();
-=======
-	int outlen;
-	int result;
->>>>>>> 9a2b0f88
-
 	if(!c) {
 		logger(LOG_ERR, "send_meta() called with NULL pointer!");
 		abort();
@@ -49,79 +42,29 @@
 
 	/* Add our data to buffer */
 	if(c->status.encryptout) {
-<<<<<<< HEAD
 		char outbuf[length];
 		size_t outlen = length;
-=======
-		result = EVP_EncryptUpdate(c->outctx, (unsigned char *)c->outbuf + c->outbufstart + c->outbuflen,
-				&outlen, (unsigned char *)buffer, length);
-		if(!result || outlen < length) {
-			logger(LOG_ERR, "Error while encrypting metadata to %s (%s): %s",
-					c->name, c->hostname, ERR_error_string(ERR_get_error(), NULL));
-			return false;
-		} else if(outlen > length) {
-			logger(LOG_EMERG, "Encrypted data too long! Heap corrupted!");
-			abort();
-		}
-		c->outbuflen += outlen;
-	} else {
-		memcpy(c->outbuf + c->outbufstart + c->outbuflen, buffer, length);
-		c->outbuflen += length;
-	}
-
-	return true;
-}
-
-bool flush_meta(connection_t *c) {
-	int result;
-	
-	ifdebug(META) logger(LOG_DEBUG, "Flushing %d bytes to %s (%s)",
-			 c->outbuflen, c->name, c->hostname);
-
-	while(c->outbuflen) {
-		result = send(c->socket, c->outbuf + c->outbufstart, c->outbuflen, 0);
-		if(result <= 0) {
-			if(!errno || errno == EPIPE) {
-				ifdebug(CONNECTIONS) logger(LOG_NOTICE, "Connection closed by %s (%s)",
-						   c->name, c->hostname);
-			} else if(errno == EINTR) {
-				continue;
-#ifdef EWOULDBLOCK
-			} else if(errno == EWOULDBLOCK) {
-				ifdebug(CONNECTIONS) logger(LOG_DEBUG, "Flushing %d bytes to %s (%s) would block",
-						c->outbuflen, c->name, c->hostname);
-				return true;
-#endif
-			} else {
-				logger(LOG_ERR, "Flushing meta data to %s (%s) failed: %s", c->name,
-					   c->hostname, strerror(errno));
-			}
->>>>>>> 9a2b0f88
 
 		if(!cipher_encrypt(&c->outcipher, buffer, length, outbuf, &outlen, false) || outlen != length) {
-			logger(LOG_ERR, _("Error while encrypting metadata to %s (%s)"),
+			logger(LOG_ERR, "Error while encrypting metadata to %s (%s)",
 					c->name, c->hostname);
 			return false;
 		}
 		
-		ifdebug(META) logger(LOG_DEBUG, _("Encrypted write %p %p %p %d"), c, c->buffer, outbuf, length);
+		ifdebug(META) logger(LOG_DEBUG, "Encrypted write %p %p %p %d", c, c->buffer, outbuf, length);
 		bufferevent_write(c->buffer, (void *)outbuf, length);
-		ifdebug(META) logger(LOG_DEBUG, _("Done."));
+		ifdebug(META) logger(LOG_DEBUG, "Done.");
 	} else {
-		ifdebug(META) logger(LOG_DEBUG, _("Unencrypted write %p %p %p %d"), c, c->buffer, buffer, length);
+		ifdebug(META) logger(LOG_DEBUG, "Unencrypted write %p %p %p %d", c, c->buffer, buffer, length);
 		bufferevent_write(c->buffer, (void *)buffer, length);
-		ifdebug(META) logger(LOG_DEBUG, _("Done."));
+		ifdebug(META) logger(LOG_DEBUG, "Done.");
 	}
 
 	return true;
 }
 
 void broadcast_meta(connection_t *from, const char *buffer, int length) {
-<<<<<<< HEAD
 	splay_node_t *node;
-=======
-	avl_node_t *node;
->>>>>>> 9a2b0f88
 	connection_t *c;
 
 	for(node = connection_tree->head; node; node = node->next) {
@@ -133,13 +76,7 @@
 }
 
 bool receive_meta(connection_t *c) {
-<<<<<<< HEAD
 	size_t inlen;
-=======
-	int oldlen, i, result;
-	int lenin, lenout, reqlen;
-	bool decrypted = false;
->>>>>>> 9a2b0f88
 	char inbuf[MAXBUFSIZE];
 	char *bufp = inbuf, *endp;
 
@@ -152,24 +89,10 @@
 	   - If not, keep stuff in buffer and exit.
 	 */
 
-<<<<<<< HEAD
 	inlen = recv(c->socket, inbuf, sizeof inbuf, 0);
-=======
-	lenin = recv(c->socket, c->buffer + c->buflen, MAXBUFSIZE - c->buflen, 0);
-
-	if(lenin <= 0) {
-		if(!lenin || !errno) {
-			ifdebug(CONNECTIONS) logger(LOG_NOTICE, "Connection closed by %s (%s)",
-					   c->name, c->hostname);
-		} else if(errno == EINTR)
-			return true;
-		else
-			logger(LOG_ERR, "Metadata socket read error for %s (%s): %s",
-				   c->name, c->hostname, strerror(errno));
->>>>>>> 9a2b0f88
 
 	if(inlen <= 0) {
-		logger(LOG_ERR, _("Receive callback called for %s (%s) but no data to receive: %s"), c->name, c->hostname, strerror(errno));
+		logger(LOG_ERR, "Receive callback called for %s (%s) but no data to receive: %s", c->name, c->hostname, strerror(errno));
 		return false;
 	}
 
@@ -183,24 +106,16 @@
 
 			evbuffer_add(c->buffer->input, bufp, endp - bufp);
 
-<<<<<<< HEAD
 			inlen -= endp - bufp;
 			bufp = endp;
 		} else {
 			size_t outlen = inlen;
-			ifdebug(META) logger(LOG_DEBUG, _("Received encrypted %zu bytes"), inlen);
+			ifdebug(META) logger(LOG_DEBUG, "Received encrypted %zu bytes", inlen);
 			evbuffer_expand(c->buffer->input, c->buffer->input->off + inlen);
 
 			if(!cipher_decrypt(&c->incipher, bufp, inlen, c->buffer->input->buffer + c->buffer->input->off, &outlen, false) || inlen != outlen) {
-				logger(LOG_ERR, _("Error while decrypting metadata from %s (%s)"),
+				logger(LOG_ERR, "Error while decrypting metadata from %s (%s)",
 					   c->name, c->hostname);
-=======
-		if(c->status.decryptin && !decrypted) {
-			result = EVP_DecryptUpdate(c->inctx, (unsigned char *)inbuf, &lenout, (unsigned char *)c->buffer + oldlen, lenin);
-			if(!result || lenout != lenin) {
-				logger(LOG_ERR, "Error while decrypting metadata from %s (%s): %s",
-						c->name, c->hostname, ERR_error_string(ERR_get_error(), NULL));
->>>>>>> 9a2b0f88
 				return false;
 			}
 			c->buffer->input->off += inlen;
@@ -237,44 +152,7 @@
 		}
 	} while(inlen);
 
-<<<<<<< HEAD
 	c->last_ping_time = time(NULL);
-=======
-		/* Otherwise we are waiting for a request */
-
-		reqlen = 0;
-
-		for(i = oldlen; i < c->buflen; i++) {
-			if(c->buffer[i] == '\n') {
-				c->buffer[i] = '\0';	/* replace end-of-line by end-of-string so we can use sscanf */
-				reqlen = i + 1;
-				break;
-			}
-		}
-
-		if(reqlen) {
-			c->reqlen = reqlen;
-			if(!receive_request(c))
-				return false;
-
-			c->buflen -= reqlen;
-			lenin -= reqlen - oldlen;
-			memmove(c->buffer, c->buffer + reqlen, c->buflen);
-			oldlen = 0;
-			continue;
-		} else {
-			break;
-		}
-	}
-
-	if(c->buflen >= MAXBUFSIZE) {
-		logger(LOG_ERR, "Metadata read buffer overflow for %s (%s)",
-			   c->name, c->hostname);
-		return false;
-	}
-
-	c->last_ping_time = now;
->>>>>>> 9a2b0f88
 
 	return true;
 }