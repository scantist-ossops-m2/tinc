--- conflicted
+++ resolved
@@ -105,11 +105,6 @@
 }
 
 void close_device(void) {
-<<<<<<< HEAD
-	cp();
-
-=======
->>>>>>> 9a2b0f88
 	close(device_fd);
 
 	free(device);
@@ -117,19 +112,10 @@
 }
 
 bool read_packet(vpn_packet_t *packet) {
-<<<<<<< HEAD
 	int inlen;
 
-	cp();
-
 	if((inlen = read(device_fd, packet->data + 14, MTU - 14)) <= 0) {
-		logger(LOG_ERR, _("Error while reading from %s %s: %s"), device_info,
-=======
-	int lenin;
-
-	if((lenin = read(device_fd, packet->data + 14, MTU - 14)) <= 0) {
 		logger(LOG_ERR, "Error while reading from %s %s: %s", device_info,
->>>>>>> 9a2b0f88
 			   device, strerror(errno));
 		return false;
 	}
@@ -161,13 +147,7 @@
 }
 
 bool write_packet(vpn_packet_t *packet) {
-<<<<<<< HEAD
-	cp();
-
-	ifdebug(TRAFFIC) logger(LOG_DEBUG, _("Writing packet of %d bytes to %s"),
-=======
 	ifdebug(TRAFFIC) logger(LOG_DEBUG, "Writing packet of %d bytes to %s",
->>>>>>> 9a2b0f88
 			   packet->len, device_info);
 
 	if(write(device_fd, packet->data + 14, packet->len - 14) < 0) {
@@ -182,15 +162,7 @@
 }
 
 void dump_device_stats(void) {
-<<<<<<< HEAD
-	cp();
-
-	logger(LOG_DEBUG, _("Statistics for %s %s:"), device_info, device);
-	logger(LOG_DEBUG, _(" total bytes in:  %10d"), device_total_in);
-	logger(LOG_DEBUG, _(" total bytes out: %10d"), device_total_out);
-=======
 	logger(LOG_DEBUG, "Statistics for %s %s:", device_info, device);
 	logger(LOG_DEBUG, " total bytes in:  %10d", device_total_in);
 	logger(LOG_DEBUG, " total bytes out: %10d", device_total_out);
->>>>>>> 9a2b0f88
 }