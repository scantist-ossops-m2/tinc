/*
    device.c -- Interaction BSD tun/tap device
    Copyright (C) 2001-2005 Ivo Timmermans,
                  2001-2011 Guus Sliepen <guus@tinc-vpn.org>
                  2009      Grzegorz Dymarek <gregd72002@googlemail.com>

    This program is free software; you can redistribute it and/or modify
    it under the terms of the GNU General Public License as published by
    the Free Software Foundation; either version 2 of the License, or
    (at your option) any later version.

    This program is distributed in the hope that it will be useful,
    but WITHOUT ANY WARRANTY; without even the implied warranty of
    MERCHANTABILITY or FITNESS FOR A PARTICULAR PURPOSE.  See the
    GNU General Public License for more details.

    You should have received a copy of the GNU General Public License along
    with this program; if not, write to the Free Software Foundation, Inc.,
    51 Franklin Street, Fifth Floor, Boston, MA 02110-1301 USA.
*/

#include "system.h"

#include "conf.h"
#include "logger.h"
#include "net.h"
#include "route.h"
#include "utils.h"
#include "xalloc.h"

#ifdef HAVE_TUNEMU
#include "bsd/tunemu.h"
#endif

#define DEFAULT_DEVICE "/dev/tun0"

typedef enum device_type {
	DEVICE_TYPE_TUN,
	DEVICE_TYPE_TUNIFHEAD,
	DEVICE_TYPE_TAP,
#ifdef HAVE_TUNEMU
	DEVICE_TYPE_TUNEMU,
#endif
} device_type_t;

int device_fd = -1;
char *device = NULL;
char *iface = NULL;
static char *device_info = NULL;
static uint64_t device_total_in = 0;
static uint64_t device_total_out = 0;
#if defined(TUNEMU)
static device_type_t device_type = DEVICE_TYPE_TUNEMU;
#elif defined(HAVE_OPENBSD) || defined(HAVE_FREEBSD) || defined(HAVE_DRAGONFLY)
static device_type_t device_type = DEVICE_TYPE_TUNIFHEAD;
#else
static device_type_t device_type = DEVICE_TYPE_TUN;
#endif

bool setup_device(void) {
	char *type;

	if(!get_config_string(lookup_config(config_tree, "Device"), &device))
		device = xstrdup(DEFAULT_DEVICE);

	if(!get_config_string(lookup_config(config_tree, "Interface"), &iface))
		iface = xstrdup(strrchr(device, '/') ? strrchr(device, '/') + 1 : device);

	if(get_config_string(lookup_config(config_tree, "DeviceType"), &type)) {
		if(!strcasecmp(type, "tun"))
			/* use default */;	
#ifdef HAVE_TUNEMU
		else if(!strcasecmp(type, "tunemu"))
			device_type = DEVICE_TYPE_TUNEMU;
#endif
		else if(!strcasecmp(type, "tunnohead"))
			device_type = DEVICE_TYPE_TUN;
		else if(!strcasecmp(type, "tunifhead"))
			device_type = DEVICE_TYPE_TUNIFHEAD;
		else if(!strcasecmp(type, "tap"))
			device_type = DEVICE_TYPE_TAP;
		else {
			logger(LOG_ERR, "Unknown device type %s!", type);
			return false;
		}
	} else {
		if(strstr(device, "tap") || routing_mode != RMODE_ROUTER)
			device_type = DEVICE_TYPE_TAP;
	}

	switch(device_type) {
#ifdef HAVE_TUNEMU
		case DEVICE_TYPE_TUNEMU: {
			char dynamic_name[256] = "";
        		device_fd = tunemu_open(dynamic_name);
		}
			break;
#endif
		default:
			device_fd = open(device, O_RDWR | O_NONBLOCK);
	}

	if(device_fd < 0) {
		logger(LOG_ERR, "Could not open %s: %s", device, strerror(errno));
		return false;
	}

	switch(device_type) {
		default:
			device_type = DEVICE_TYPE_TUN;
		case DEVICE_TYPE_TUN:
#ifdef TUNSIFHEAD
		{	
			const int zero = 0;
			if(ioctl(device_fd, TUNSIFHEAD, &zero, sizeof zero) == -1) {
				logger(LOG_ERR, "System call `%s' failed: %s", "ioctl", strerror(errno));
				return false;
			}
		}
#endif
#if defined(TUNSIFMODE) && defined(IFF_BROADCAST) && defined(IFF_MULTICAST)
		{
			const int mode = IFF_BROADCAST | IFF_MULTICAST;
			ioctl(device_fd, TUNSIFMODE, &mode, sizeof mode);
		}
#endif

			device_info = "Generic BSD tun device";
			break;
		case DEVICE_TYPE_TUNIFHEAD:
#ifdef TUNSIFHEAD
		{
			const int one = 1;
			if(ioctl(device_fd, TUNSIFHEAD, &one, sizeof one) == -1) {
				logger(LOG_ERR, "System call `%s' failed: %s", "ioctl", strerror(errno));
				return false;
			}
		}
#endif
#if defined(TUNSIFMODE) && defined(IFF_BROADCAST) && defined(IFF_MULTICAST)
		{
				const int mode = IFF_BROADCAST | IFF_MULTICAST;
				ioctl(device_fd, TUNSIFMODE, &mode, sizeof mode);
		}
#endif

			device_info = "Generic BSD tun device";
			break;
		case DEVICE_TYPE_TAP:
			if(routing_mode == RMODE_ROUTER)
				overwrite_mac = true;
			device_info = "Generic BSD tap device";
#ifdef TAPGIFNAME
			{
				struct ifreq ifr;
				if(ioctl(device_fd, TAPGIFNAME, (void*)&ifr) == 0) {
					if(iface)
						free(iface);
					iface = xstrdup(ifr.ifr_name);
				}
			}
			
#endif
			break;
#ifdef HAVE_TUNEMU
		case DEVICE_TYPE_TUNEMU:
        		device_info = "BSD tunemu device";
			break;
#endif
	}

	logger(LOG_INFO, "%s is a %s", device, device_info);

	return true;
}

void close_device(void) {
	switch(device_type) {
#ifdef HAVE_TUNEMU
		case DEVICE_TYPE_TUNEMU:
			tunemu_close(device_fd);
			break;
#endif
		default:
			close(device_fd);
	}

	free(device);
	free(iface);
}

bool read_packet(vpn_packet_t *packet) {
	int inlen;

	switch(device_type) {
		case DEVICE_TYPE_TUN:
#ifdef HAVE_TUNEMU
		case DEVICE_TYPE_TUNEMU:
			if(device_type == DEVICE_TYPE_TUNEMU)
				inlen = tunemu_read(device_fd, packet->data + 14, MTU - 14);
			else
<<<<<<< HEAD
#else
				inlen = read(device_fd, packet->data + 14, MTU - 14);
=======
>>>>>>> 5686ad80
#endif
				lenin = read(device_fd, packet->data + 14, MTU - 14);

			if(inlen <= 0) {
				logger(LOG_ERR, "Error while reading from %s %s: %s", device_info,
					   device, strerror(errno));
				return false;
			}

			switch(packet->data[14] >> 4) {
				case 4:
					packet->data[12] = 0x08;
					packet->data[13] = 0x00;
					break;
				case 6:
					packet->data[12] = 0x86;
					packet->data[13] = 0xDD;
					break;
				default:
					ifdebug(TRAFFIC) logger(LOG_ERR,
							   "Unknown IP version %d while reading packet from %s %s",
							   packet->data[14] >> 4, device_info, device);
					return false;
			}

			packet->len = inlen + 14;
			break;

		case DEVICE_TYPE_TUNIFHEAD: {
			u_int32_t type;
			struct iovec vector[2] = {{&type, sizeof type}, {packet->data + 14, MTU - 14}};

			if((inlen = readv(device_fd, vector, 2)) <= 0) {
				logger(LOG_ERR, "Error while reading from %s %s: %s", device_info,
					   device, strerror(errno));
				return false;
			}

			switch (ntohl(type)) {
				case AF_INET:
					packet->data[12] = 0x08;
					packet->data[13] = 0x00;
					break;

				case AF_INET6:
					packet->data[12] = 0x86;
					packet->data[13] = 0xDD;
					break;

				default:
					ifdebug(TRAFFIC) logger(LOG_ERR,
							   "Unknown address family %x while reading packet from %s %s",
							   ntohl(type), device_info, device);
					return false;
			}

			packet->len = inlen + 10;
			break;
		}

		case DEVICE_TYPE_TAP:
			if((inlen = read(device_fd, packet->data, MTU)) <= 0) {
				logger(LOG_ERR, "Error while reading from %s %s: %s", device_info,
					   device, strerror(errno));
				return false;
			}

			packet->len = inlen;
			break;

		default:
			return false;
	}
		
	device_total_in += packet->len;

	ifdebug(TRAFFIC) logger(LOG_DEBUG, "Read packet of %d bytes from %s",
			   packet->len, device_info);

	return true;
}

bool write_packet(vpn_packet_t *packet) {
	ifdebug(TRAFFIC) logger(LOG_DEBUG, "Writing packet of %d bytes to %s",
			   packet->len, device_info);

	switch(device_type) {
		case DEVICE_TYPE_TUN:
			if(write(device_fd, packet->data + 14, packet->len - 14) < 0) {
				logger(LOG_ERR, "Error while writing to %s %s: %s", device_info,
					   device, strerror(errno));
				return false;
			}
			break;

		case DEVICE_TYPE_TUNIFHEAD: {
			u_int32_t type;
			struct iovec vector[2] = {{&type, sizeof type}, {packet->data + 14, packet->len - 14}};
			int af;
			
			af = (packet->data[12] << 8) + packet->data[13];

			switch (af) {
				case 0x0800:
					type = htonl(AF_INET);
					break;
				case 0x86DD:
					type = htonl(AF_INET6);
					break;
				default:
					ifdebug(TRAFFIC) logger(LOG_ERR,
							   "Unknown address family %x while writing packet to %s %s",
							   af, device_info, device);
					return false;
			}

			if(writev(device_fd, vector, 2) < 0) {
				logger(LOG_ERR, "Can't write to %s %s: %s", device_info, device,
					   strerror(errno));
				return false;
			}
			break;
		}
			
		case DEVICE_TYPE_TAP:
			if(write(device_fd, packet->data, packet->len) < 0) {
				logger(LOG_ERR, "Error while writing to %s %s: %s", device_info,
					   device, strerror(errno));
				return false;
			}
			break;

#ifdef HAVE_TUNEMU
		case DEVICE_TYPE_TUNEMU:
			if(tunemu_write(device_fd, packet->data + 14, packet->len - 14) < 0) {
				logger(LOG_ERR, "Error while writing to %s %s: %s", device_info,
					   device, strerror(errno));
				return false;
			}
			break;
#endif

		default:
			return false;
	}

	device_total_out += packet->len;

	return true;
}

void dump_device_stats(void) {
	logger(LOG_DEBUG, "Statistics for %s %s:", device_info, device);
	logger(LOG_DEBUG, " total bytes in:  %10"PRIu64, device_total_in);
	logger(LOG_DEBUG, " total bytes out: %10"PRIu64, device_total_out);
}<|MERGE_RESOLUTION|>--- conflicted
+++ resolved
@@ -199,13 +199,8 @@
 			if(device_type == DEVICE_TYPE_TUNEMU)
 				inlen = tunemu_read(device_fd, packet->data + 14, MTU - 14);
 			else
-<<<<<<< HEAD
-#else
+#endif
 				inlen = read(device_fd, packet->data + 14, MTU - 14);
-=======
->>>>>>> 5686ad80
-#endif
-				lenin = read(device_fd, packet->data + 14, MTU - 14);
 
 			if(inlen <= 0) {
 				logger(LOG_ERR, "Error while reading from %s %s: %s", device_info,
