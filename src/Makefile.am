--- conflicted
+++ resolved
@@ -4,19 +4,12 @@
 
 EXTRA_DIST = linux bsd solaris cygwin mingw openssl gcrypt
 
-<<<<<<< HEAD
 tincd_SOURCES = \
 	utils.c getopt.c getopt1.c list.c splay_tree.c dropin.c fake-getaddrinfo.c fake-getnameinfo.c \
 	buffer.c conf.c connection.c control.c edge.c graph.c logger.c meta.c net.c net_packet.c net_setup.c \
 	net_socket.c netutl.c node.c process.c protocol.c protocol_auth.c protocol_edge.c protocol_misc.c \
 	protocol_key.c protocol_subnet.c route.c sptps.c subnet.c tincd.c \
-	dummy_device.c raw_socket_device.c
-=======
-tincd_SOURCES = conf.c connection.c edge.c event.c graph.c logger.c meta.c net.c net_packet.c net_setup.c	\
-	net_socket.c netutl.c node.c process.c protocol.c protocol_auth.c protocol_edge.c protocol_misc.c	\
-	protocol_key.c protocol_subnet.c route.c subnet.c tincd.c \
 	dummy_device.c raw_socket_device.c multicast_device.c
->>>>>>> b23681dd
 	
 if UML
 tincd_SOURCES += uml_device.c
