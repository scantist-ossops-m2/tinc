/*
    protocol_auth.c -- handle the meta-protocol, authentication
    Copyright (C) 1999-2005 Ivo Timmermans,
                  2000-2012 Guus Sliepen <guus@tinc-vpn.org>

    This program is free software; you can redistribute it and/or modify
    it under the terms of the GNU General Public License as published by
    the Free Software Foundation; either version 2 of the License, or
    (at your option) any later version.

    This program is distributed in the hope that it will be useful,
    but WITHOUT ANY WARRANTY; without even the implied warranty of
    MERCHANTABILITY or FITNESS FOR A PARTICULAR PURPOSE.  See the
    GNU General Public License for more details.

    You should have received a copy of the GNU General Public License along
    with this program; if not, write to the Free Software Foundation, Inc.,
    51 Franklin Street, Fifth Floor, Boston, MA 02110-1301 USA.
*/

#include "system.h"

#include "splay_tree.h"
#include "conf.h"
#include "connection.h"
#include "control.h"
#include "control_common.h"
#include "cipher.h"
#include "crypto.h"
#include "digest.h"
#include "edge.h"
#include "graph.h"
#include "logger.h"
#include "meta.h"
#include "net.h"
#include "netutl.h"
#include "node.h"
#include "prf.h"
#include "protocol.h"
#include "rsa.h"
#include "sptps.h"
#include "utils.h"
#include "xalloc.h"

static bool send_proxyrequest(connection_t *c) {
	switch(proxytype) {
		case PROXY_HTTP: {
			char *host;
			char *port;

			sockaddr2str(&c->address, &host, &port);
			send_request(c, "CONNECT %s:%s HTTP/1.1\r\n\r", host, port);
			free(host);
			free(port);
			return true;
		}
		case PROXY_SOCKS4: {
			if(c->address.sa.sa_family != AF_INET) {
				logger(LOG_ERR, "Cannot connect to an IPv6 host through a SOCKS 4 proxy!");
				return false;
			}
			char s4req[9 + (proxyuser ? strlen(proxyuser) : 0)];
			s4req[0] = 4;
			s4req[1] = 1;
			memcpy(s4req + 2, &c->address.in.sin_port, 2);
			memcpy(s4req + 4, &c->address.in.sin_addr, 4);
			if(proxyuser)
				strcpy(s4req + 8, proxyuser);
			s4req[sizeof s4req - 1] = 0;
			c->tcplen = 8;
			return send_meta(c, s4req, sizeof s4req);
		}
		case PROXY_SOCKS5: {
			int len = 3 + 6 + (c->address.sa.sa_family == AF_INET ? 4 : 16);
			c->tcplen = 2;
			if(proxypass)
				len += 3 + strlen(proxyuser) + strlen(proxypass);
			char s5req[len];
			int i = 0;
			s5req[i++] = 5;
			s5req[i++] = 1;
			if(proxypass) {
				s5req[i++] = 2;
				s5req[i++] = 1;
				s5req[i++] = strlen(proxyuser);
				strcpy(s5req + i, proxyuser);
				i += strlen(proxyuser);
				s5req[i++] = strlen(proxypass);
				strcpy(s5req + i, proxypass);
				i += strlen(proxypass);
				c->tcplen += 2;
			} else {
				s5req[i++] = 0;
			}
			s5req[i++] = 5;
			s5req[i++] = 1;
			s5req[i++] = 0;
			if(c->address.sa.sa_family == AF_INET) {
				s5req[i++] = 1;
				memcpy(s5req + i, &c->address.in.sin_addr, 4);
				i += 4;
				memcpy(s5req + i, &c->address.in.sin_port, 2);
				i += 2;
				c->tcplen += 10;
			} else if(c->address.sa.sa_family == AF_INET6) {
				s5req[i++] = 3;
				memcpy(s5req + i, &c->address.in6.sin6_addr, 16);
				i += 16;
				memcpy(s5req + i, &c->address.in6.sin6_port, 2);
				i += 2;
				c->tcplen += 22;
			} else {
				logger(LOG_ERR, "Address family %hx not supported for SOCKS 5 proxies!", c->address.sa.sa_family);
				return false;
			}
			if(i > len)
				abort();
			return send_meta(c, s5req, sizeof s5req);
		}
		case PROXY_SOCKS4A:
			logger(LOG_ERR, "Proxy type not implemented yet");
			return false;
		case PROXY_EXEC:
			return true;
		default:
			logger(LOG_ERR, "Unknown proxy type");
			return false;
	}
}

bool send_id(connection_t *c) {
<<<<<<< HEAD
	gettimeofday(&c->start, NULL);

	int minor = 0;

	if(experimental) {
		if(c->config_tree && !read_ecdsa_public_key(c))
			minor = 1;
		else
			minor = myself->connection->protocol_minor;
	}

	return send_request(c, "%d %s %d.%d", ID, myself->connection->name, myself->connection->protocol_major, minor);
=======
	if(proxytype)
		if(!send_proxyrequest(c))
			return false;

	return send_request(c, "%d %s %d", ID, myself->connection->name,
						myself->connection->protocol_version);
>>>>>>> 00e71ece
}

bool id_h(connection_t *c, const char *request) {
	char name[MAX_STRING_SIZE];

	if(sscanf(request, "%*d " MAX_STRING " %d.%d", name, &c->protocol_major, &c->protocol_minor) < 2) {
		logger(DEBUG_ALWAYS, LOG_ERR, "Got bad %s from %s (%s)", "ID", c->name,
			   c->hostname);
		return false;
	}

	/* Check if this is a control connection */

	if(name[0] == '^' && !strcmp(name + 1, controlcookie)) {
		c->status.control = true;
		c->allow_request = CONTROL;
		c->last_ping_time = time(NULL) + 3600;

	        free(c->name);
                c->name = xstrdup("<control>");

		return send_request(c, "%d %d %d", ACK, TINC_CTL_VERSION_CURRENT, getpid());
	}

	/* Check if identity is a valid name */

	if(!check_id(name)) {
		logger(DEBUG_ALWAYS, LOG_ERR, "Got bad %s from %s (%s): %s", "ID", c->name,
			   c->hostname, "invalid name");
		return false;
	}

	/* If this is an outgoing connection, make sure we are connected to the right host */

	if(c->outgoing) {
		if(strcmp(c->name, name)) {
			logger(DEBUG_ALWAYS, LOG_ERR, "Peer %s is %s instead of %s", c->hostname, name,
				   c->name);
			return false;
		}
	} else {
		if(c->name)
			free(c->name);
		c->name = xstrdup(name);
	}

	/* Check if version matches */

	if(c->protocol_major != myself->connection->protocol_major) {
		logger(DEBUG_ALWAYS, LOG_ERR, "Peer %s (%s) uses incompatible version %d.%d",
			   c->name, c->hostname, c->protocol_major, c->protocol_minor);
		return false;
	}

	if(bypass_security) {
		if(!c->config_tree)
			init_configuration(&c->config_tree);
		c->allow_request = ACK;
		return send_ack(c);
	}

	if(!experimental)
		c->protocol_minor = 0;

	if(!c->config_tree) {
		init_configuration(&c->config_tree);

		if(!read_connection_config(c)) {
			logger(DEBUG_ALWAYS, LOG_ERR, "Peer %s had unknown identity (%s)", c->hostname,
				   c->name);
			return false;
		}

		if(experimental && c->protocol_minor >= 2) {
			if(!read_ecdsa_public_key(c))
				return false;
		}
	} else {
		if(c->protocol_minor && !ecdsa_active(&c->ecdsa))
			c->protocol_minor = 1;
	}

	c->allow_request = METAKEY;

	if(c->protocol_minor >= 2) {
		c->allow_request = ACK;
		char label[25 + strlen(myself->name) + strlen(c->name)];

		if(c->outgoing)
			snprintf(label, sizeof label, "tinc TCP key expansion %s %s", myself->name, c->name);
		else
			snprintf(label, sizeof label, "tinc TCP key expansion %s %s", c->name, myself->name);

		return sptps_start(&c->sptps, c, c->outgoing, false, myself->connection->ecdsa, c->ecdsa, label, sizeof label, send_meta_sptps, receive_meta_sptps);
	} else {
		return send_metakey(c);
	}
}

bool send_metakey(connection_t *c) {
	if(!read_rsa_public_key(c))
		return false;

	if(!cipher_open_blowfish_ofb(&c->outcipher))
		return false;
	
	if(!digest_open_sha1(&c->outdigest, -1))
		return false;

	size_t len = rsa_size(&c->rsa);
	char key[len];
	char enckey[len];
	char hexkey[2 * len + 1];

	/* Create a random key */

	randomize(key, len);

	/* The message we send must be smaller than the modulus of the RSA key.
	   By definition, for a key of k bits, the following formula holds:

	   2^(k-1) <= modulus < 2^(k)

	   Where ^ means "to the power of", not "xor".
	   This means that to be sure, we must choose our message < 2^(k-1).
	   This can be done by setting the most significant bit to zero.
	 */

	key[0] &= 0x7F;

	cipher_set_key_from_rsa(&c->outcipher, key, len, true);

	if(debug_level >= DEBUG_SCARY_THINGS) {
		bin2hex(key, hexkey, len);
		logger(DEBUG_SCARY_THINGS, LOG_DEBUG, "Generated random meta key (unencrypted): %s", hexkey);
	}

	/* Encrypt the random data

	   We do not use one of the PKCS padding schemes here.
	   This is allowed, because we encrypt a totally random string
	   with a length equal to that of the modulus of the RSA key.
	 */

	if(!rsa_public_encrypt(&c->rsa, key, len, enckey)) {
		logger(DEBUG_ALWAYS, LOG_ERR, "Error during encryption of meta key for %s (%s)", c->name, c->hostname);
		return false;
	}

	/* Convert the encrypted random data to a hexadecimal formatted string */

	bin2hex(enckey, hexkey, len);

	/* Send the meta key */

	bool result = send_request(c, "%d %d %d %d %d %s", METAKEY,
			 cipher_get_nid(&c->outcipher),
			 digest_get_nid(&c->outdigest), c->outmaclength,
			 c->outcompression, hexkey);
	
	c->status.encryptout = true;
	return result;
}

bool metakey_h(connection_t *c, const char *request) {
	char hexkey[MAX_STRING_SIZE];
	int cipher, digest, maclength, compression;
	size_t len = rsa_size(&myself->connection->rsa);
	char enckey[len];
	char key[len];

	if(sscanf(request, "%*d %d %d %d %d " MAX_STRING, &cipher, &digest, &maclength, &compression, hexkey) != 5) {
		logger(DEBUG_ALWAYS, LOG_ERR, "Got bad %s from %s (%s)", "METAKEY", c->name, c->hostname);
		return false;
	}

	/* Convert the challenge from hexadecimal back to binary */

	int inlen = hex2bin(hexkey, enckey, sizeof enckey);

	/* Check if the length of the meta key is all right */

	if(inlen != len) {
		logger(DEBUG_ALWAYS, LOG_ERR, "Possible intruder %s (%s): %s", c->name, c->hostname, "wrong keylength");
		return false;
	}

	/* Decrypt the meta key */

	if(!rsa_private_decrypt(&myself->connection->rsa, enckey, len, key)) {
		logger(DEBUG_ALWAYS, LOG_ERR, "Error during decryption of meta key for %s (%s)", c->name, c->hostname);
		return false;
	}

	if(debug_level >= DEBUG_SCARY_THINGS) {
		bin2hex(key, hexkey, len);
		logger(DEBUG_SCARY_THINGS, LOG_DEBUG, "Received random meta key (unencrypted): %s", hexkey);
	}

	/* Check and lookup cipher and digest algorithms */

	if(!cipher_open_by_nid(&c->incipher, cipher) || !cipher_set_key_from_rsa(&c->incipher, key, len, false)) {
		logger(DEBUG_ALWAYS, LOG_ERR, "Error during initialisation of cipher from %s (%s)", c->name, c->hostname);
		return false;
	}

	if(!digest_open_by_nid(&c->indigest, digest, -1)) {
		logger(DEBUG_ALWAYS, LOG_ERR, "Error during initialisation of digest from %s (%s)", c->name, c->hostname);
		return false;
	}

	c->status.decryptin = true;

	c->allow_request = CHALLENGE;

	return send_challenge(c);
}

bool send_challenge(connection_t *c) {
	size_t len = rsa_size(&c->rsa);
	char buffer[len * 2 + 1];

	if(!c->hischallenge)
		c->hischallenge = xrealloc(c->hischallenge, len);

	/* Copy random data to the buffer */

	randomize(c->hischallenge, len);

	/* Convert to hex */

	bin2hex(c->hischallenge, buffer, len);

	/* Send the challenge */

	return send_request(c, "%d %s", CHALLENGE, buffer);
}

bool challenge_h(connection_t *c, const char *request) {
	char buffer[MAX_STRING_SIZE];
	size_t len = rsa_size(&myself->connection->rsa);
	size_t digestlen = digest_length(&c->indigest);
	char digest[digestlen];

	if(sscanf(request, "%*d " MAX_STRING, buffer) != 1) {
		logger(DEBUG_ALWAYS, LOG_ERR, "Got bad %s from %s (%s)", "CHALLENGE", c->name, c->hostname);
		return false;
	}

	/* Convert the challenge from hexadecimal back to binary */

	int inlen = hex2bin(buffer, buffer, sizeof buffer);

	/* Check if the length of the challenge is all right */

	if(inlen != len) {
		logger(DEBUG_ALWAYS, LOG_ERR, "Possible intruder %s (%s): %s", c->name, c->hostname, "wrong challenge length");
		return false;
	}

	c->allow_request = CHAL_REPLY;

	/* Calculate the hash from the challenge we received */

	digest_create(&c->indigest, buffer, len, digest);

	/* Convert the hash to a hexadecimal formatted string */

	bin2hex(digest, buffer, digestlen);

	/* Send the reply */

	return send_request(c, "%d %s", CHAL_REPLY, buffer);
}

bool chal_reply_h(connection_t *c, const char *request) {
	char hishash[MAX_STRING_SIZE];

	if(sscanf(request, "%*d " MAX_STRING, hishash) != 1) {
		logger(DEBUG_ALWAYS, LOG_ERR, "Got bad %s from %s (%s)", "CHAL_REPLY", c->name,
			   c->hostname);
		return false;
	}

	/* Convert the hash to binary format */

	int inlen = hex2bin(hishash, hishash, sizeof hishash);

	/* Check if the length of the hash is all right */

	if(inlen != digest_length(&c->outdigest)) {
		logger(DEBUG_ALWAYS, LOG_ERR, "Possible intruder %s (%s): %s", c->name, c->hostname, "wrong challenge reply length");
		return false;
	}


	/* Verify the hash */

	if(!digest_verify(&c->outdigest, c->hischallenge, rsa_size(&c->rsa), hishash)) {
		logger(DEBUG_ALWAYS, LOG_ERR, "Possible intruder %s (%s): %s", c->name, c->hostname, "wrong challenge reply");
		return false;
	}

	/* Identity has now been positively verified.
	   Send an acknowledgement with the rest of the information needed.
	 */

	free(c->hischallenge);
	c->hischallenge = NULL;
	c->allow_request = ACK;

	return send_ack(c);
}

static bool send_upgrade(connection_t *c) {
	/* Special case when protocol_minor is 1: the other end is ECDSA capable,
	 * but doesn't know our key yet. So send it now. */

	char *pubkey = ecdsa_get_base64_public_key(&myself->connection->ecdsa);

	if(!pubkey)
		return false;

	bool result = send_request(c, "%d %s", ACK, pubkey);
	free(pubkey);
	return result;
}

bool send_ack(connection_t *c) {
	if(c->protocol_minor == 1)
		return send_upgrade(c);

	/* ACK message contains rest of the information the other end needs
	   to create node_t and edge_t structures. */

	struct timeval now;
	bool choice;

	/* Estimate weight */

	gettimeofday(&now, NULL);
	c->estimated_weight = (now.tv_sec - c->start.tv_sec) * 1000 + (now.tv_usec - c->start.tv_usec) / 1000;

	/* Check some options */

	if((get_config_bool(lookup_config(c->config_tree, "IndirectData"), &choice) && choice) || myself->options & OPTION_INDIRECT)
		c->options |= OPTION_INDIRECT;

	if((get_config_bool(lookup_config(c->config_tree, "TCPOnly"), &choice) && choice) || myself->options & OPTION_TCPONLY)
		c->options |= OPTION_TCPONLY | OPTION_INDIRECT;

	if(myself->options & OPTION_PMTU_DISCOVERY)
		c->options |= OPTION_PMTU_DISCOVERY;

	choice = myself->options & OPTION_CLAMP_MSS;
	get_config_bool(lookup_config(c->config_tree, "ClampMSS"), &choice);
	if(choice)
		c->options |= OPTION_CLAMP_MSS;

	get_config_int(lookup_config(c->config_tree, "Weight"), &c->estimated_weight);

	return send_request(c, "%d %s %d %x", ACK, myport, c->estimated_weight, c->options);
}

static void send_everything(connection_t *c) {
	splay_node_t *node, *node2;
	node_t *n;
	subnet_t *s;
	edge_t *e;

	/* Send all known subnets and edges */

	if(tunnelserver) {
		for(node = myself->subnet_tree->head; node; node = node->next) {
			s = node->data;
			send_add_subnet(c, s);
		}

		return;
	}

	for(node = node_tree->head; node; node = node->next) {
		n = node->data;

		for(node2 = n->subnet_tree->head; node2; node2 = node2->next) {
			s = node2->data;
			send_add_subnet(c, s);
		}

		for(node2 = n->edge_tree->head; node2; node2 = node2->next) {
			e = node2->data;
			send_add_edge(c, e);
		}
	}
}

static bool upgrade_h(connection_t *c, const char *request) {
	char pubkey[MAX_STRING_SIZE];

	if(sscanf(request, "%*d " MAX_STRING, pubkey) != 1) {
		logger(DEBUG_ALWAYS, LOG_ERR, "Got bad %s from %s (%s)", "ACK", c->name, c->hostname);
		return false;
	}

	if(ecdsa_active(&c->ecdsa) || read_ecdsa_public_key(c)) {
		logger(DEBUG_ALWAYS, LOG_INFO, "Already have ECDSA public key from %s (%s), not upgrading.", c->name, c->hostname);
		return false;
	}

	logger(DEBUG_ALWAYS, LOG_INFO, "Got ECDSA public key from %s (%s), upgrading!", c->name, c->hostname);
	append_config_file(c->name, "ECDSAPublicKey", pubkey);
	c->allow_request = TERMREQ;
	return send_termreq(c);
}

bool ack_h(connection_t *c, const char *request) {
	if(c->protocol_minor == 1)
		return upgrade_h(c, request);

	char hisport[MAX_STRING_SIZE];
	char *hisaddress;
	int weight, mtu;
	uint32_t options;
	node_t *n;
	bool choice;

	if(sscanf(request, "%*d " MAX_STRING " %d %x", hisport, &weight, &options) != 3) {
		logger(DEBUG_ALWAYS, LOG_ERR, "Got bad %s from %s (%s)", "ACK", c->name,
			   c->hostname);
		return false;
	}

	/* Check if we already have a node_t for him */

	n = lookup_node(c->name);

	if(!n) {
		n = new_node();
		n->name = xstrdup(c->name);
		node_add(n);
	} else {
		if(n->connection) {
			/* Oh dear, we already have a connection to this node. */
			logger(DEBUG_CONNECTIONS, LOG_DEBUG, "Established a second connection with %s (%s), closing old connection", n->connection->name, n->connection->hostname);

			if(n->connection->outgoing) {
				if(c->outgoing)
					logger(DEBUG_ALWAYS, LOG_WARNING, "Two outgoing connections to the same node!");
				else
					c->outgoing = n->connection->outgoing;

				n->connection->outgoing = NULL;
			}

			terminate_connection(n->connection, false);
			/* Run graph algorithm to purge key and make sure up/down scripts are rerun with new IP addresses and stuff */
			graph();
		}
	}

	n->connection = c;
	c->node = n;
	if(!(c->options & options & OPTION_PMTU_DISCOVERY)) {
		c->options &= ~OPTION_PMTU_DISCOVERY;
		options &= ~OPTION_PMTU_DISCOVERY;
	}
	c->options |= options;

	if(get_config_int(lookup_config(c->config_tree, "PMTU"), &mtu) && mtu < n->mtu)
		n->mtu = mtu;

	if(get_config_int(lookup_config(config_tree, "PMTU"), &mtu) && mtu < n->mtu)
		n->mtu = mtu;

	if(get_config_bool(lookup_config(c->config_tree, "ClampMSS"), &choice)) {
		if(choice)
			c->options |= OPTION_CLAMP_MSS;
		else
			c->options &= ~OPTION_CLAMP_MSS;
	}

	if(c->protocol_minor > 0)
		c->node->status.ecdh = true;

	/* Activate this connection */

	c->allow_request = ALL;
	c->status.active = true;

	logger(DEBUG_CONNECTIONS, LOG_NOTICE, "Connection with %s (%s) activated", c->name,
			   c->hostname);

	/* Send him everything we know */

	send_everything(c);

	/* Create an edge_t for this connection */

	c->edge = new_edge();
	c->edge->from = myself;
	c->edge->to = n;
	sockaddr2str(&c->address, &hisaddress, NULL);
	c->edge->address = str2sockaddr(hisaddress, hisport);
	free(hisaddress);
	c->edge->weight = (weight + c->estimated_weight) / 2;
	c->edge->connection = c;
	c->edge->options = c->options;

	edge_add(c->edge);

	/* Notify everyone of the new edge */

	if(tunnelserver)
		send_add_edge(c, c->edge);
	else
		send_add_edge(everyone, c->edge);

	/* Run MST and SSSP algorithms */

	graph();

	return true;
}<|MERGE_RESOLUTION|>--- conflicted
+++ resolved
@@ -56,7 +56,7 @@
 		}
 		case PROXY_SOCKS4: {
 			if(c->address.sa.sa_family != AF_INET) {
-				logger(LOG_ERR, "Cannot connect to an IPv6 host through a SOCKS 4 proxy!");
+				logger(DEBUG_ALWAYS, LOG_ERR, "Cannot connect to an IPv6 host through a SOCKS 4 proxy!");
 				return false;
 			}
 			char s4req[9 + (proxyuser ? strlen(proxyuser) : 0)];
@@ -110,7 +110,7 @@
 				i += 2;
 				c->tcplen += 22;
 			} else {
-				logger(LOG_ERR, "Address family %hx not supported for SOCKS 5 proxies!", c->address.sa.sa_family);
+				logger(DEBUG_ALWAYS, LOG_ERR, "Address family %hx not supported for SOCKS 5 proxies!", c->address.sa.sa_family);
 				return false;
 			}
 			if(i > len)
@@ -118,18 +118,17 @@
 			return send_meta(c, s5req, sizeof s5req);
 		}
 		case PROXY_SOCKS4A:
-			logger(LOG_ERR, "Proxy type not implemented yet");
+			logger(DEBUG_ALWAYS, LOG_ERR, "Proxy type not implemented yet");
 			return false;
 		case PROXY_EXEC:
 			return true;
 		default:
-			logger(LOG_ERR, "Unknown proxy type");
+			logger(DEBUG_ALWAYS, LOG_ERR, "Unknown proxy type");
 			return false;
 	}
 }
 
 bool send_id(connection_t *c) {
-<<<<<<< HEAD
 	gettimeofday(&c->start, NULL);
 
 	int minor = 0;
@@ -141,15 +140,11 @@
 			minor = myself->connection->protocol_minor;
 	}
 
-	return send_request(c, "%d %s %d.%d", ID, myself->connection->name, myself->connection->protocol_major, minor);
-=======
 	if(proxytype)
 		if(!send_proxyrequest(c))
 			return false;
 
-	return send_request(c, "%d %s %d", ID, myself->connection->name,
-						myself->connection->protocol_version);
->>>>>>> 00e71ece
+	return send_request(c, "%d %s %d.%d", ID, myself->connection->name, myself->connection->protocol_major, minor);
 }
 
 bool id_h(connection_t *c, const char *request) {
