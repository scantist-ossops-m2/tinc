/*
    protocol_key.c -- handle the meta-protocol, key exchange
    Copyright (C) 1999-2005 Ivo Timmermans,
                  2000-2010 Guus Sliepen <guus@tinc-vpn.org>

    This program is free software; you can redistribute it and/or modify
    it under the terms of the GNU General Public License as published by
    the Free Software Foundation; either version 2 of the License, or
    (at your option) any later version.

    This program is distributed in the hope that it will be useful,
    but WITHOUT ANY WARRANTY; without even the implied warranty of
    MERCHANTABILITY or FITNESS FOR A PARTICULAR PURPOSE.  See the
    GNU General Public License for more details.

    You should have received a copy of the GNU General Public License along
    with this program; if not, write to the Free Software Foundation, Inc.,
    51 Franklin Street, Fifth Floor, Boston, MA 02110-1301 USA.
*/

#include "system.h"

#include "splay_tree.h"
#include "cipher.h"
#include "connection.h"
#include "crypto.h"
#include "logger.h"
#include "net.h"
#include "netutl.h"
#include "node.h"
#include "protocol.h"
#include "utils.h"
#include "xalloc.h"

static bool mykeyused = false;

void send_key_changed() {
	avl_node_t *node;
	connection_t *c;

	send_request(broadcast, "%d %x %s", KEY_CHANGED, rand(), myself->name);

	/* Immediately send new keys to directly connected nodes to keep UDP mappings alive */

	for(node = connection_tree->head; node; node = node->next) {
		c = node->data;
		if(c->status.active && c->node && c->node->status.reachable)
			send_ans_key(c->node);
	}
}

bool key_changed_h(connection_t *c, char *request) {
	char name[MAX_STRING_SIZE];
	node_t *n;

	if(sscanf(request, "%*d %*x " MAX_STRING, name) != 1) {
		logger(LOG_ERR, "Got bad %s from %s (%s)", "KEY_CHANGED",
			   c->name, c->hostname);
		return false;
	}

<<<<<<< HEAD
	if(seen_request(request))
=======
	if(!check_id(name)) {
		logger(LOG_ERR, "Got bad %s from %s (%s): %s", "KEY_CHANGED", c->name, c->hostname, "invalid name");
		return false;
	}

	if(seen_request(c->buffer))
>>>>>>> 29235491
		return true;

	n = lookup_node(name);

	if(!n) {
		logger(LOG_ERR, "Got %s from %s (%s) origin %s which does not exist",
			   "KEY_CHANGED", c->name, c->hostname, name);
		return true;
	}

	n->status.validkey = false;
	n->last_req_key = 0;

	/* Tell the others */

	if(!tunnelserver)
		forward_request(c, request);

	return true;
}

bool send_req_key(node_t *to) {
	return send_request(to->nexthop->connection, "%d %s %s", REQ_KEY, myself->name, to->name);
}

bool req_key_h(connection_t *c, char *request) {
	char from_name[MAX_STRING_SIZE];
	char to_name[MAX_STRING_SIZE];
	node_t *from, *to;

	if(sscanf(request, "%*d " MAX_STRING " " MAX_STRING, from_name, to_name) != 2) {
		logger(LOG_ERR, "Got bad %s from %s (%s)", "REQ_KEY", c->name,
			   c->hostname);
		return false;
	}

	if(!check_id(from_name) || !check_id(to_name)) {
		logger(LOG_ERR, "Got bad %s from %s (%s): %s", "REQ_KEY", c->name, c->hostname, "invalid name");
		return false;
	}

	from = lookup_node(from_name);

	if(!from) {
		logger(LOG_ERR, "Got %s from %s (%s) origin %s which does not exist in our connection list",
			   "REQ_KEY", c->name, c->hostname, from_name);
		return true;
	}

	to = lookup_node(to_name);

	if(!to) {
		logger(LOG_ERR, "Got %s from %s (%s) destination %s which does not exist in our connection list",
			   "REQ_KEY", c->name, c->hostname, to_name);
		return true;
	}

	/* Check if this key request is for us */

	if(to == myself) {			/* Yes, send our own key back */

		send_ans_key(from);
	} else {
		if(tunnelserver)
			return true;

		if(!to->status.reachable) {
			logger(LOG_WARNING, "Got %s from %s (%s) destination %s which is not reachable",
				"REQ_KEY", c->name, c->hostname, to_name);
			return true;
		}

		send_request(to->nexthop->connection, "%s", request);
	}

	return true;
}

bool send_ans_key(node_t *to) {
	size_t keylen = cipher_keylength(&myself->incipher);
	char key[keylen * 2 + 1];

	cipher_open_by_nid(&to->incipher, cipher_get_nid(&myself->incipher));
	digest_open_by_nid(&to->indigest, digest_get_nid(&myself->indigest), digest_length(&myself->indigest));
	to->incompression = myself->incompression;

	randomize(key, keylen);
	cipher_set_key(&to->incipher, key, true);
	digest_set_key(&to->indigest, key, keylen);

	bin2hex(key, key, keylen);
	key[keylen * 2] = '\0';

	// Reset sequence number and late packet window
	mykeyused = true;
	to->received_seqno = 0;
	memset(to->late, 0, sizeof(to->late));

	return send_request(to->nexthop->connection, "%d %s %s %s %d %d %zu %d", ANS_KEY,
						myself->name, to->name, key,
						cipher_get_nid(&to->incipher),
						digest_get_nid(&to->indigest),
						digest_length(&to->indigest),
						to->incompression);
}

bool ans_key_h(connection_t *c, char *request) {
	char from_name[MAX_STRING_SIZE];
	char to_name[MAX_STRING_SIZE];
	char key[MAX_STRING_SIZE];
<<<<<<< HEAD
	int cipher, digest, maclength, compression, keylen;
	node_t *from, *to;

	if(sscanf(request, "%*d "MAX_STRING" "MAX_STRING" "MAX_STRING" %d %d %d %d",
=======
	char address[MAX_STRING_SIZE] = "";
	char port[MAX_STRING_SIZE] = "";
	int cipher, digest, maclength, compression;
	node_t *from, *to;

	if(sscanf(c->buffer, "%*d "MAX_STRING" "MAX_STRING" "MAX_STRING" %d %d %d %d "MAX_STRING" "MAX_STRING,
>>>>>>> 29235491
		from_name, to_name, key, &cipher, &digest, &maclength,
		&compression, address, port) < 7) {
		logger(LOG_ERR, "Got bad %s from %s (%s)", "ANS_KEY", c->name,
			   c->hostname);
		return false;
	}

	if(!check_id(from_name) || !check_id(to_name)) {
		logger(LOG_ERR, "Got bad %s from %s (%s): %s", "ANS_KEY", c->name, c->hostname, "invalid name");
		return false;
	}

	from = lookup_node(from_name);

	if(!from) {
		logger(LOG_ERR, "Got %s from %s (%s) origin %s which does not exist in our connection list",
			   "ANS_KEY", c->name, c->hostname, from_name);
		return true;
	}

	to = lookup_node(to_name);

	if(!to) {
		logger(LOG_ERR, "Got %s from %s (%s) destination %s which does not exist in our connection list",
			   "ANS_KEY", c->name, c->hostname, to_name);
		return true;
	}

	/* Forward it if necessary */

	if(to != myself) {
		if(tunnelserver)
			return true;

		if(!to->status.reachable) {
			logger(LOG_WARNING, "Got %s from %s (%s) destination %s which is not reachable",
				   "ANS_KEY", c->name, c->hostname, to_name);
			return true;
		}

<<<<<<< HEAD
		return send_request(to->nexthop->connection, "%s", request);
	}

	/* Check and lookup cipher and digest algorithms */

	if(!cipher_open_by_nid(&from->outcipher, cipher)) {
		logger(LOG_ERR, "Node %s (%s) uses unknown cipher!", from->name, from->hostname);
		return false;
=======
		if(!*address) {
			char *address, *port;
			ifdebug(PROTOCOL) logger(LOG_DEBUG, "Appending reflexive UDP address to ANS_KEY from %s to %s", from->name, to->name);
			sockaddr2str(&from->address, &address, &port);
			send_request(to->nexthop->connection, "%s %s %s", c->buffer, address, port);
			free(address);
			free(port);
			return true;
		}

		return send_request(to->nexthop->connection, "%s", c->buffer);
	}

	/* Update our copy of the origin's packet key */
	from->outkey = xrealloc(from->outkey, strlen(key) / 2);

	from->outkey = xstrdup(key);
	from->outkeylength = strlen(key) / 2;
	hex2bin(key, from->outkey, from->outkeylength);

	/* Check and lookup cipher and digest algorithms */

	if(cipher) {
		from->outcipher = EVP_get_cipherbynid(cipher);

		if(!from->outcipher) {
			logger(LOG_ERR, "Node %s (%s) uses unknown cipher!", from->name,
				   from->hostname);
			return true;
		}

		if(from->outkeylength != from->outcipher->key_len + from->outcipher->iv_len) {
			logger(LOG_ERR, "Node %s (%s) uses wrong keylength!", from->name,
				   from->hostname);
			return true;
		}
	} else {
		from->outcipher = NULL;
>>>>>>> 29235491
	}

	keylen = strlen(key) / 2;

	if(keylen != cipher_keylength(&from->outcipher)) {
		logger(LOG_ERR, "Node %s (%s) uses wrong keylength!", from->name, from->hostname);
		return false;
	}

<<<<<<< HEAD
	if(!digest_open_by_nid(&from->outdigest, digest, maclength)) {
		logger(LOG_ERR, "Node %s (%s) uses unknown digest!", from->name, from->hostname);
		return false;
	}

	if(maclength != digest_length(&from->outdigest)) {
		logger(LOG_ERR, "Node %s (%s) uses bogus MAC length!", from->name, from->hostname);
		return false;
=======
		if(!from->outdigest) {
			logger(LOG_ERR, "Node %s (%s) uses unknown digest!", from->name,
				   from->hostname);
			return true;
		}

		if(from->outmaclength > from->outdigest->md_size || from->outmaclength < 0) {
			logger(LOG_ERR, "Node %s (%s) uses bogus MAC length!",
				   from->name, from->hostname);
			return true;
		}
	} else {
		from->outdigest = NULL;
>>>>>>> 29235491
	}

	if(compression < 0 || compression > 11) {
		logger(LOG_ERR, "Node %s (%s) uses bogus compression level!", from->name, from->hostname);
		return true;
	}
	
	from->outcompression = compression;

<<<<<<< HEAD
	/* Update our copy of the origin's packet key */

	hex2bin(key, key, keylen);
	cipher_set_key(&from->outcipher, key, false);
	digest_set_key(&from->outdigest, key, keylen);
=======
	if(from->outcipher)
		if(!EVP_EncryptInit_ex(&from->outctx, from->outcipher, NULL, (unsigned char *)from->outkey, (unsigned char *)from->outkey + from->outcipher->key_len)) {
			logger(LOG_ERR, "Error during initialisation of key from %s (%s): %s",
					from->name, from->hostname, ERR_error_string(ERR_get_error(), NULL));
			return true;
		}
>>>>>>> 29235491

	from->status.validkey = true;
	from->status.waitingforkey = false;
	from->sent_seqno = 0;

	if(*address && *port) {
		ifdebug(PROTOCOL) logger(LOG_DEBUG, "Using reflexive UDP address from %s: %s port %s", from->name, address, port);
		sockaddr_t sa = str2sockaddr(address, port);
		update_node_udp(from, &sa);
	}

	if(from->options & OPTION_PMTU_DISCOVERY && !from->mtuprobes)
		send_mtu_probe(from);

	return true;
}<|MERGE_RESOLUTION|>--- conflicted
+++ resolved
@@ -59,16 +59,7 @@
 		return false;
 	}
 
-<<<<<<< HEAD
 	if(seen_request(request))
-=======
-	if(!check_id(name)) {
-		logger(LOG_ERR, "Got bad %s from %s (%s): %s", "KEY_CHANGED", c->name, c->hostname, "invalid name");
-		return false;
-	}
-
-	if(seen_request(c->buffer))
->>>>>>> 29235491
 		return true;
 
 	n = lookup_node(name);
@@ -179,19 +170,12 @@
 	char from_name[MAX_STRING_SIZE];
 	char to_name[MAX_STRING_SIZE];
 	char key[MAX_STRING_SIZE];
-<<<<<<< HEAD
+        char address[MAX_STRING_SIZE] = "";
+        char port[MAX_STRING_SIZE] = "";
 	int cipher, digest, maclength, compression, keylen;
 	node_t *from, *to;
 
 	if(sscanf(request, "%*d "MAX_STRING" "MAX_STRING" "MAX_STRING" %d %d %d %d",
-=======
-	char address[MAX_STRING_SIZE] = "";
-	char port[MAX_STRING_SIZE] = "";
-	int cipher, digest, maclength, compression;
-	node_t *from, *to;
-
-	if(sscanf(c->buffer, "%*d "MAX_STRING" "MAX_STRING" "MAX_STRING" %d %d %d %d "MAX_STRING" "MAX_STRING,
->>>>>>> 29235491
 		from_name, to_name, key, &cipher, &digest, &maclength,
 		&compression, address, port) < 7) {
 		logger(LOG_ERR, "Got bad %s from %s (%s)", "ANS_KEY", c->name,
@@ -232,7 +216,6 @@
 			return true;
 		}
 
-<<<<<<< HEAD
 		return send_request(to->nexthop->connection, "%s", request);
 	}
 
@@ -241,46 +224,6 @@
 	if(!cipher_open_by_nid(&from->outcipher, cipher)) {
 		logger(LOG_ERR, "Node %s (%s) uses unknown cipher!", from->name, from->hostname);
 		return false;
-=======
-		if(!*address) {
-			char *address, *port;
-			ifdebug(PROTOCOL) logger(LOG_DEBUG, "Appending reflexive UDP address to ANS_KEY from %s to %s", from->name, to->name);
-			sockaddr2str(&from->address, &address, &port);
-			send_request(to->nexthop->connection, "%s %s %s", c->buffer, address, port);
-			free(address);
-			free(port);
-			return true;
-		}
-
-		return send_request(to->nexthop->connection, "%s", c->buffer);
-	}
-
-	/* Update our copy of the origin's packet key */
-	from->outkey = xrealloc(from->outkey, strlen(key) / 2);
-
-	from->outkey = xstrdup(key);
-	from->outkeylength = strlen(key) / 2;
-	hex2bin(key, from->outkey, from->outkeylength);
-
-	/* Check and lookup cipher and digest algorithms */
-
-	if(cipher) {
-		from->outcipher = EVP_get_cipherbynid(cipher);
-
-		if(!from->outcipher) {
-			logger(LOG_ERR, "Node %s (%s) uses unknown cipher!", from->name,
-				   from->hostname);
-			return true;
-		}
-
-		if(from->outkeylength != from->outcipher->key_len + from->outcipher->iv_len) {
-			logger(LOG_ERR, "Node %s (%s) uses wrong keylength!", from->name,
-				   from->hostname);
-			return true;
-		}
-	} else {
-		from->outcipher = NULL;
->>>>>>> 29235491
 	}
 
 	keylen = strlen(key) / 2;
@@ -290,7 +233,6 @@
 		return false;
 	}
 
-<<<<<<< HEAD
 	if(!digest_open_by_nid(&from->outdigest, digest, maclength)) {
 		logger(LOG_ERR, "Node %s (%s) uses unknown digest!", from->name, from->hostname);
 		return false;
@@ -299,21 +241,6 @@
 	if(maclength != digest_length(&from->outdigest)) {
 		logger(LOG_ERR, "Node %s (%s) uses bogus MAC length!", from->name, from->hostname);
 		return false;
-=======
-		if(!from->outdigest) {
-			logger(LOG_ERR, "Node %s (%s) uses unknown digest!", from->name,
-				   from->hostname);
-			return true;
-		}
-
-		if(from->outmaclength > from->outdigest->md_size || from->outmaclength < 0) {
-			logger(LOG_ERR, "Node %s (%s) uses bogus MAC length!",
-				   from->name, from->hostname);
-			return true;
-		}
-	} else {
-		from->outdigest = NULL;
->>>>>>> 29235491
 	}
 
 	if(compression < 0 || compression > 11) {
@@ -323,20 +250,11 @@
 	
 	from->outcompression = compression;
 
-<<<<<<< HEAD
 	/* Update our copy of the origin's packet key */
 
 	hex2bin(key, key, keylen);
 	cipher_set_key(&from->outcipher, key, false);
 	digest_set_key(&from->outdigest, key, keylen);
-=======
-	if(from->outcipher)
-		if(!EVP_EncryptInit_ex(&from->outctx, from->outcipher, NULL, (unsigned char *)from->outkey, (unsigned char *)from->outkey + from->outcipher->key_len)) {
-			logger(LOG_ERR, "Error during initialisation of key from %s (%s): %s",
-					from->name, from->hostname, ERR_error_string(ERR_get_error(), NULL));
-			return true;
-		}
->>>>>>> 29235491
 
 	from->status.validkey = true;
 	from->status.waitingforkey = false;
