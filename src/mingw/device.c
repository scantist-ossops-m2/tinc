--- conflicted
+++ resolved
@@ -221,13 +221,8 @@
 	return false;
 }
 
-<<<<<<< HEAD
-bool write_packet(vpn_packet_t *packet) {
+static bool write_packet(vpn_packet_t *packet) {
 	long outlen;
-=======
-static bool write_packet(vpn_packet_t *packet) {
-	long lenout;
->>>>>>> 65e8e06c
 	OVERLAPPED overlapped = {0};
 
 	ifdebug(TRAFFIC) logger(LOG_DEBUG, "Writing packet of %d bytes to %s",
