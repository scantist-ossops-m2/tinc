--- conflicted
+++ resolved
@@ -237,12 +237,8 @@
   Parse a configuration file and put the results in the configuration tree
   starting at *base.
 */
-<<<<<<< HEAD
 int read_config_file(splay_tree_t *config_tree, const char *fname) {
 	int err = -2;				/* Parse error */
-=======
-bool read_config_file(avl_tree_t *config_tree, const char *fname) {
->>>>>>> 29235491
 	FILE *fp;
 	char buffer[MAX_STRING_SIZE];
 	char *line;
@@ -334,9 +330,6 @@
 
 	free(fname);
 
-<<<<<<< HEAD
-	return x == 0;
-=======
 	return x;
 }
 
@@ -429,5 +422,4 @@
 	}
 
 	return disabled;
->>>>>>> 29235491
 }