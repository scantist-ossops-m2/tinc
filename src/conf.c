--- conflicted
+++ resolved
@@ -400,101 +400,9 @@
 	return x;
 }
 
-<<<<<<< HEAD
 bool append_config_file(const char *name, const char *key, const char *value) {
 	char *fname;
 	xasprintf(&fname, "%s/hosts/%s", confbase, name);
-=======
-static void disable_old_keys(const char *filename) {
-	char tmpfile[PATH_MAX] = "";
-	char buf[1024];
-	bool disabled = false;
-	FILE *r, *w;
-
-	r = fopen(filename, "r");
-	if(!r)
-		return;
-
-	snprintf(tmpfile, sizeof tmpfile, "%s.tmp", filename);
-
-	w = fopen(tmpfile, "w");
-
-	while(fgets(buf, sizeof buf, r)) {
-		if(!strncmp(buf, "-----BEGIN RSA", 14)) {	
-			buf[11] = 'O';
-			buf[12] = 'L';
-			buf[13] = 'D';
-			disabled = true;
-		}
-		else if(!strncmp(buf, "-----END RSA", 12)) {	
-			buf[ 9] = 'O';
-			buf[10] = 'L';
-			buf[11] = 'D';
-			disabled = true;
-		}
-		if(w && fputs(buf, w) < 0) {
-			disabled = false;
-			break;
-		}
-	}
-
-	if(w)
-		fclose(w);
-	fclose(r);
-
-	if(!w && disabled) {
-		fprintf(stderr, "Warning: old key(s) found, remove them by hand!\n");
-		return;
-	}
-
-	if(disabled) {
-#ifdef HAVE_MINGW
-		// We cannot atomically replace files on Windows.
-		char bakfile[PATH_MAX] = "";
-		snprintf(bakfile, sizeof bakfile, "%s.bak", filename);
-		if(rename(filename, bakfile) || rename(tmpfile, filename)) {
-			rename(bakfile, filename);
-#else
-		if(rename(tmpfile, filename)) {
-#endif
-			fprintf(stderr, "Warning: old key(s) found, remove them by hand!\n");
-		} else  {
-#ifdef HAVE_MINGW
-			unlink(bakfile);
-#endif
-			fprintf(stderr, "Warning: old key(s) found and disabled.\n");
-		}
-	}
-
-	unlink(tmpfile);
-}
-
-FILE *ask_and_open(const char *filename, const char *what) {
-	FILE *r;
-	char *directory;
-	char line[PATH_MAX];
-	const char *fn;
-
-	/* Check stdin and stdout */
-	if(!isatty(0) || !isatty(1)) {
-		/* Argh, they are running us from a script or something.  Write
-		   the files to the current directory and let them burn in hell
-		   for ever. */
-		fn = filename;
-	} else {
-		/* Ask for a file and/or directory name. */
-		fprintf(stdout, "Please enter a file to save %s to [%s]: ",
-				what, filename);
-		fflush(stdout);
-
-		fn = readline(stdin, line, sizeof line);
-
-		if(!fn) {
-			fprintf(stderr, "Error while reading stdin: %s\n",
-					strerror(errno));
-			return NULL;
-		}
->>>>>>> b23681dd
 
 	FILE *fp = fopen(fname, "a");
 
@@ -505,24 +413,8 @@
 		fclose(fp);
 	}
 
-<<<<<<< HEAD
+
 	free(fname);
-=======
-	umask(0077);				/* Disallow everything for group and other */
-
-	disable_old_keys(fn);
-
-	/* Open it first to keep the inode busy */
-
-	r = fopen(fn, "a");
-
-	if(!r) {
-		fprintf(stderr, "Error opening file `%s': %s\n",
-				fn, strerror(errno));
-		return NULL;
-	}
->>>>>>> b23681dd
 
 	return fp;
-}
-
+}