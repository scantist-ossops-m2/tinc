--- conflicted
+++ resolved
@@ -150,11 +150,6 @@
 }
 
 void close_device(void) {
-<<<<<<< HEAD
-	cp();
-
-=======
->>>>>>> 9a2b0f88
 	if(listen_fd >= 0)
 		close(listen_fd);
 
@@ -174,11 +169,7 @@
 }
 
 bool read_packet(vpn_packet_t *packet) {
-<<<<<<< HEAD
 	int inlen;
-=======
-	int lenin;
->>>>>>> 9a2b0f88
 
 	switch(state) {
 		case 0: {
@@ -206,13 +197,8 @@
 		}
 
 		case 1: {
-<<<<<<< HEAD
 			if((inlen = read(request_fd, &request, sizeof request)) != sizeof request) {
-				logger(LOG_ERR, _("Error while reading request from %s %s: %s"), device_info,
-=======
-			if((lenin = read(request_fd, &request, sizeof request)) != sizeof request) {
 				logger(LOG_ERR, "Error while reading request from %s %s: %s", device_info,
->>>>>>> 9a2b0f88
 					   device, strerror(errno));
 				running = false;
 				return false;
@@ -241,13 +227,8 @@
 		}
 
 		case 2: {
-<<<<<<< HEAD
 			if((inlen = read(data_fd, packet->data, MTU)) <= 0) {
-				logger(LOG_ERR, _("Error while reading from %s %s: %s"), device_info,
-=======
-			if((lenin = read(data_fd, packet->data, MTU)) <= 0) {
 				logger(LOG_ERR, "Error while reading from %s %s: %s", device_info,
->>>>>>> 9a2b0f88
 					   device, strerror(errno));
 				running = false;
 				return false;
@@ -266,11 +247,6 @@
 }
 
 bool write_packet(vpn_packet_t *packet) {
-<<<<<<< HEAD
-	cp();
-
-=======
->>>>>>> 9a2b0f88
 	if(state != 2) {
 		ifdebug(TRAFFIC) logger(LOG_DEBUG, "Dropping packet of %d bytes to %s: not connected to UML yet",
 				packet->len, device_info);
@@ -295,15 +271,7 @@
 }
 
 void dump_device_stats(void) {
-<<<<<<< HEAD
-	cp();
-
-	logger(LOG_DEBUG, _("Statistics for %s %s:"), device_info, device);
-	logger(LOG_DEBUG, _(" total bytes in:  %10d"), device_total_in);
-	logger(LOG_DEBUG, _(" total bytes out: %10d"), device_total_out);
-=======
 	logger(LOG_DEBUG, "Statistics for %s %s:", device_info, device);
 	logger(LOG_DEBUG, " total bytes in:  %10d", device_total_in);
 	logger(LOG_DEBUG, " total bytes out: %10d", device_total_out);
->>>>>>> 9a2b0f88
 }