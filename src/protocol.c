/*
    protocol.c -- handle the meta-protocol, basic functions
    Copyright (C) 1999-2005 Ivo Timmermans,
                  2000-2009 Guus Sliepen <guus@tinc-vpn.org>

    This program is free software; you can redistribute it and/or modify
    it under the terms of the GNU General Public License as published by
    the Free Software Foundation; either version 2 of the License, or
    (at your option) any later version.

    This program is distributed in the hope that it will be useful,
    but WITHOUT ANY WARRANTY; without even the implied warranty of
    MERCHANTABILITY or FITNESS FOR A PARTICULAR PURPOSE.  See the
    GNU General Public License for more details.

    You should have received a copy of the GNU General Public License along
    with this program; if not, write to the Free Software Foundation, Inc.,
    51 Franklin Street, Fifth Floor, Boston, MA 02110-1301 USA.
*/

#include "system.h"

#include "conf.h"
#include "connection.h"
#include "logger.h"
#include "meta.h"
#include "protocol.h"
#include "utils.h"
#include "xalloc.h"

bool tunnelserver = false;
bool strictsubnets = false;

/* Jumptable for the request handlers */

static bool (*request_handlers[])(connection_t *, char *) = {
		id_h, metakey_h, challenge_h, chal_reply_h, ack_h,
		status_h, error_h, termreq_h,
		ping_h, pong_h,
		add_subnet_h, del_subnet_h,
		add_edge_h, del_edge_h,
		key_changed_h, req_key_h, ans_key_h, tcppacket_h, control_h,
};

/* Request names */

static char (*request_name[]) = {
		"ID", "METAKEY", "CHALLENGE", "CHAL_REPLY", "ACK",
		"STATUS", "ERROR", "TERMREQ",
		"PING", "PONG",
		"ADD_SUBNET", "DEL_SUBNET",
		"ADD_EDGE", "DEL_EDGE", "KEY_CHANGED", "REQ_KEY", "ANS_KEY", "PACKET", "CONTROL",
};

static splay_tree_t *past_request_tree;

bool check_id(const char *id) {
	for(; *id; id++)
		if(!isalnum(*id) && *id != '_')
			return false;

	return true;
}

/* Generic request routines - takes care of logging and error
   detection as well */

bool send_request(connection_t *c, const char *format, ...) {
	va_list args;
	char request[MAXBUFSIZE];
	int len;

	/* Use vsnprintf instead of vxasprintf: faster, no memory
	   fragmentation, cleanup is automatic, and there is a limit on the
	   input buffer anyway */

	va_start(args, format);
	len = vsnprintf(request, MAXBUFSIZE, format, args);
	va_end(args);

	if(len < 0 || len > MAXBUFSIZE - 1) {
		logger(LOG_ERR, "Output buffer overflow while sending request to %s (%s)",
			   c->name, c->hostname);
		return false;
	}

	ifdebug(PROTOCOL) {
		ifdebug(META)
			logger(LOG_DEBUG, "Sending %s to %s (%s): %s",
				   request_name[atoi(request)], c->name, c->hostname, request);
		else
			logger(LOG_DEBUG, "Sending %s to %s (%s)", request_name[atoi(request)],
				   c->name, c->hostname);
	}

	request[len++] = '\n';

	if(c == broadcast) {
		broadcast_meta(NULL, request, len);
		return true;
	} else
		return send_meta(c, request, len);
}

void forward_request(connection_t *from, char *request) {
	/* Note: request is not zero terminated anymore after a call to this function! */
	ifdebug(PROTOCOL) {
		ifdebug(META)
			logger(LOG_DEBUG, "Forwarding %s from %s (%s): %s",
				   request_name[atoi(request)], from->name, from->hostname, request);
		else
			logger(LOG_DEBUG, "Forwarding %s from %s (%s)",
				   request_name[atoi(request)], from->name, from->hostname);
	}

	int len = strlen(request);
	request[len++] = '\n';
	broadcast_meta(from, request, len);
}

bool receive_request(connection_t *c, char *request) {
	int reqno = atoi(request);

	if(reqno || *request == '0') {
		if((reqno < 0) || (reqno >= LAST) || !request_handlers[reqno]) {
			ifdebug(META)
				logger(LOG_DEBUG, "Unknown request from %s (%s): %s",
					   c->name, c->hostname, request);
			else
				logger(LOG_ERR, "Unknown request from %s (%s)",
					   c->name, c->hostname);

			return false;
		} else {
			ifdebug(PROTOCOL) {
				ifdebug(META)
					logger(LOG_DEBUG, "Got %s from %s (%s): %s",
						   request_name[reqno], c->name, c->hostname, request);
				else
					logger(LOG_DEBUG, "Got %s from %s (%s)",
						   request_name[reqno], c->name, c->hostname);
			}
		}

		if((c->allow_request != ALL) && (c->allow_request != reqno)) {
			logger(LOG_ERR, "Unauthorized request from %s (%s)", c->name,
				   c->hostname);
			return false;
		}

		if(!request_handlers[reqno](c, request)) {
			/* Something went wrong. Probably scriptkiddies. Terminate. */

			logger(LOG_ERR, "Error while processing %s from %s (%s)",
				   request_name[reqno], c->name, c->hostname);
			return false;
		}
	} else {
		logger(LOG_ERR, "Bogus data received from %s (%s)",
			   c->name, c->hostname);
		return false;
	}

	return true;
}

static int past_request_compare(const past_request_t *a, const past_request_t *b) {
	return strcmp(a->request, b->request);
}

static void free_past_request(past_request_t *r) {
	if(r->request)
		free(r->request);

	free(r);
}

static struct event past_request_event;

bool seen_request(char *request) {
	past_request_t *new, p = {NULL};

	p.request = request;

	if(splay_search(past_request_tree, &p)) {
		ifdebug(SCARY_THINGS) logger(LOG_DEBUG, "Already seen request");
		return true;
	} else {
		new = xmalloc(sizeof *new);
		new->request = xstrdup(request);
		new->firstseen = time(NULL);
		splay_insert(past_request_tree, new);
		event_add(&past_request_event, &(struct timeval){10, 0});
		return false;
	}
}

static void age_past_requests(int fd, short events, void *data) {
	splay_node_t *node, *next;
	past_request_t *p;
	int left = 0, deleted = 0;
	time_t now = time(NULL);

	for(node = past_request_tree->head; node; node = next) {
		next = node->next;
		p = node->data;

<<<<<<< HEAD
		if(p->firstseen + pinginterval < now)
			splay_delete_node(past_request_tree, node), deleted++;
=======
		if(p->firstseen + pinginterval <= now)
			avl_delete_node(past_request_tree, node), deleted++;
>>>>>>> 4b3fd94b
		else
			left++;
	}

	if(left || deleted)
		ifdebug(SCARY_THINGS) logger(LOG_DEBUG, "Aging past requests: deleted %d, left %d",
			   deleted, left);

	if(left)
		event_add(&past_request_event, &(struct timeval){10, 0});
}

void init_requests(void) {
	past_request_tree = splay_alloc_tree((splay_compare_t) past_request_compare, (splay_action_t) free_past_request);

	timeout_set(&past_request_event, age_past_requests, NULL);
}

void exit_requests(void) {
	splay_delete_tree(past_request_tree);

	if(timeout_initialized(&past_request_event))
		event_del(&past_request_event);
}<|MERGE_RESOLUTION|>--- conflicted
+++ resolved
@@ -205,13 +205,8 @@
 		next = node->next;
 		p = node->data;
 
-<<<<<<< HEAD
-		if(p->firstseen + pinginterval < now)
+		if(p->firstseen + pinginterval <= now)
 			splay_delete_node(past_request_tree, node), deleted++;
-=======
-		if(p->firstseen + pinginterval <= now)
-			avl_delete_node(past_request_tree, node), deleted++;
->>>>>>> 4b3fd94b
 		else
 			left++;
 	}
