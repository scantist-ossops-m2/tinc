/*
    net.h -- header for net.c
    Copyright (C) 1998-2005 Ivo Timmermans <zarq@iname.com>
                  2000-2009 Guus Sliepen <guus@tinc-vpn.org>

    This program is free software; you can redistribute it and/or modify
    it under the terms of the GNU General Public License as published by
    the Free Software Foundation; either version 2 of the License, or
    (at your option) any later version.

    This program is distributed in the hope that it will be useful,
    but WITHOUT ANY WARRANTY; without even the implied warranty of
    MERCHANTABILITY or FITNESS FOR A PARTICULAR PURPOSE.  See the
    GNU General Public License for more details.

    You should have received a copy of the GNU General Public License
    along with this program; if not, write to the Free Software
    Foundation, Inc., 675 Mass Ave, Cambridge, MA 02139, USA.

    $Id$
*/

#ifndef __TINC_NET_H__
#define __TINC_NET_H__

#include "ipv6.h"
#include "cipher.h"
#include "digest.h"

#ifdef ENABLE_JUMBOGRAMS
#define MTU 9018				/* 9000 bytes payload + 14 bytes ethernet header + 4 bytes VLAN tag */
#else
#define MTU 1518				/* 1500 bytes payload + 14 bytes ethernet header + 4 bytes VLAN tag */
#endif

#define MAXSIZE (MTU + 4 + CIPHER_MAX_BLOCK_SIZE + DIGEST_MAX_SIZE + MTU/64 + 20)	/* MTU + seqno + padding + HMAC + compressor overhead */
#define MAXBUFSIZE ((MAXSIZE > 2048 ? MAXSIZE : 2048) + 128)	/* Enough room for a request with a MAXSIZEd packet or a 8192 bits RSA key */

#define MAXSOCKETS 8			/* Probably overkill... */

typedef struct mac_t {
	uint8_t x[6];
} mac_t;

typedef struct ipv4_t {
	uint8_t x[4];
} ipv4_t;

typedef struct ipv6_t {
	uint16_t x[8];
} ipv6_t;

typedef short length_t;

#define AF_UNKNOWN 255

struct sockaddr_unknown {
	uint16_t family;
	uint16_t pad1;
	uint32_t pad2;
	char *address;
	char *port;
};

typedef union sockaddr_t {
	struct sockaddr sa;
	struct sockaddr_in in;
	struct sockaddr_in6 in6;
	struct sockaddr_unknown unknown;
#ifdef HAVE_STRUCT_SOCKADDR_STORAGE
	struct sockaddr_storage storage;
#endif
} sockaddr_t;

#ifdef SA_LEN
#define SALEN(s) SA_LEN(&s)
#else
#define SALEN(s) (s.sa_family==AF_INET?sizeof(struct sockaddr_in):sizeof(struct sockaddr_in6))
#endif

typedef struct vpn_packet_t {
	length_t len;				/* the actual number of bytes in the `data' field */
	int priority;				/* priority or TOS */
	uint32_t seqno;				/* 32 bits sequence number (network byte order of course) */
	uint8_t data[MAXSIZE];
} vpn_packet_t;

typedef struct listen_socket_t {
	struct event ev_tcp;
	struct event ev_udp;
	int tcp;
	int udp;
	sockaddr_t sa;
} listen_socket_t;

#include "conf.h"
#include "list.h"

typedef struct outgoing_t {
	char *name;
	int timeout;
	struct config_t *cfg;
	struct addrinfo *ai;
	struct addrinfo *aip;
	struct event ev;
} outgoing_t;

extern list_t *outgoing_list;

extern int maxoutbufsize;
extern int seconds_till_retry;
extern int addressfamily;

extern listen_socket_t listen_socket[MAXSOCKETS];
extern int listen_sockets;
extern int keylifetime;
extern bool do_prune;
extern char *myport;
<<<<<<< HEAD
=======
extern time_t now;
>>>>>>> 591c38eb

/* Yes, very strange placement indeed, but otherwise the typedefs get all tangled up */
#include "connection.h"
#include "node.h"

extern void retry_outgoing(outgoing_t *);
extern void handle_incoming_vpn_data(int, short, void *);
extern void finish_connecting(struct connection_t *);
extern void do_outgoing_connection(struct connection_t *);
extern void handle_new_meta_connection(int, short, void *);
extern int setup_listen_socket(const sockaddr_t *);
extern int setup_vpn_in_socket(const sockaddr_t *);
extern void send_packet(const struct node_t *, vpn_packet_t *);
extern void receive_tcppacket(struct connection_t *, char *, int);
extern void broadcast_packet(const struct node_t *, vpn_packet_t *);
extern bool setup_network(void);
extern void setup_outgoing_connection(struct outgoing_t *);
extern void try_outgoing_connections(void);
extern void close_network_connections(void);
extern int main_loop(void);
extern void terminate_connection(struct connection_t *, bool);
extern void flush_queue(struct node_t *);
extern bool read_rsa_public_key(struct connection_t *);
extern void send_mtu_probe(struct node_t *);
extern void handle_device_data(int, short, void *);
extern void handle_meta_connection_data(int, short, void *);
extern void regenerate_key();
extern void purge(void);
extern void retry(void);
extern int reload_configuration(void);

#ifndef HAVE_MINGW
#define closesocket(s) close(s)
#endif

#endif							/* __TINC_NET_H__ */<|MERGE_RESOLUTION|>--- conflicted
+++ resolved
@@ -116,10 +116,6 @@
 extern int keylifetime;
 extern bool do_prune;
 extern char *myport;
-<<<<<<< HEAD
-=======
-extern time_t now;
->>>>>>> 591c38eb
 
 /* Yes, very strange placement indeed, but otherwise the typedefs get all tangled up */
 #include "connection.h"
