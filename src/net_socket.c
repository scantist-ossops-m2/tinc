--- conflicted
+++ resolved
@@ -69,20 +69,12 @@
 
 #if defined(SOL_TCP) && defined(TCP_NODELAY)
 	option = 1;
-<<<<<<< HEAD
-	setsockopt(c->socket, SOL_TCP, TCP_NODELAY, &option, sizeof option);
-=======
-	setsockopt(c->socket, SOL_TCP, TCP_NODELAY, (void *)&option, sizeof(option));
->>>>>>> 930bf74f
+	setsockopt(c->socket, SOL_TCP, TCP_NODELAY, (void *)&option, sizeof option);
 #endif
 
 #if defined(SOL_IP) && defined(IP_TOS) && defined(IPTOS_LOWDELAY)
 	option = IPTOS_LOWDELAY;
-<<<<<<< HEAD
-	setsockopt(c->socket, SOL_IP, IP_TOS, &option, sizeof option);
-=======
-	setsockopt(c->socket, SOL_IP, IP_TOS, (void *)&option, sizeof(option));
->>>>>>> 930bf74f
+	setsockopt(c->socket, SOL_IP, IP_TOS, (void *)&option, sizeof option);
 #endif
 }
 
@@ -188,11 +180,7 @@
 	/* Optimize TCP settings */
 
 	option = 1;
-<<<<<<< HEAD
-	setsockopt(nfd, SOL_SOCKET, SO_REUSEADDR, &option, sizeof option);
-=======
-	setsockopt(nfd, SOL_SOCKET, SO_REUSEADDR, (void *)&option, sizeof(option));
->>>>>>> 930bf74f
+	setsockopt(nfd, SOL_SOCKET, SO_REUSEADDR, (void *)&option, sizeof option);
 
 #if defined(SOL_IPV6) && defined(IPV6_V6ONLY)
 	if(sa->sa.sa_family == AF_INET6)
@@ -207,11 +195,7 @@
 		memset(&ifr, 0, sizeof ifr);
 		strncpy(ifr.ifr_ifrn.ifrn_name, iface, IFNAMSIZ);
 
-<<<<<<< HEAD
-		if(setsockopt(nfd, SOL_SOCKET, SO_BINDTODEVICE, &ifr, sizeof ifr)) {
-=======
-		if(setsockopt(nfd, SOL_SOCKET, SO_BINDTODEVICE, (void *)&ifr, sizeof(ifr))) {
->>>>>>> 930bf74f
+		if(setsockopt(nfd, SOL_SOCKET, SO_BINDTODEVICE, (void *)&ifr, sizeof ifr)) {
 			closesocket(nfd);
 			logger(LOG_ERR, "Can't bind to interface %s: %s", iface,
 				   strerror(sockerrno));
@@ -274,11 +258,7 @@
 #endif
 
 	option = 1;
-<<<<<<< HEAD
-	setsockopt(nfd, SOL_SOCKET, SO_REUSEADDR, &option, sizeof option);
-=======
-	setsockopt(nfd, SOL_SOCKET, SO_REUSEADDR, (void *)&option, sizeof(option));
->>>>>>> 930bf74f
+	setsockopt(nfd, SOL_SOCKET, SO_REUSEADDR, (void *)&option, sizeof option);
 
 #if defined(IPPROTO_IPV6) && defined(IPV6_V6ONLY)
 	if(sa->sa.sa_family == AF_INET6)
