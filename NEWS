<<<<<<< HEAD
Version 1.1-cvs              Work in progress

 * Use libevent to handle I/O events and timeouts.

 * Use splay trees instead of AVL trees.
=======
Version 1.0.9                Dec 26 2008

 * Fixed tinc as a service under Windows 2003.

 * Fixed reading configuration files that do not end with a newline.

 * Fixed crashes in situations where hostnames could not be resolved or hosts
   would disconnect at the same time as session keys were exchanged.

 * Improved default settings of tun and tap devices on BSD platforms.

 * Make IPv6 sockets bind only to IPv6 on Linux.

 * Enable path MTU discovery by default.

 * Fixed a memory leak that occured when connections were closed.
>>>>>>> 43fa7283

Version 1.0.8                May 16 2007

 * Fixed some memory and resource leaks.

 * Made network sockets non-blocking under Windows.

Version 1.0.7                Jan  5 2007

 * Fixed a bug that caused slow network speeds on Windows.

 * Fixed a bug that caused tinc unable to write packets to the tun device on
   OpenBSD.

Version 1.0.6                Dec 18 2006

 * More flexible detection of the LZO libraries when compiling.

 * Fixed a bug where broadcasts in switch and hub modes sometimes would not
   work anymore when part of the VPN had become disconnected from the rest.

version 1.0.5                Nov 14 2006

 * Lots of small fixes.

 * Broadcast packets no longer grow in size with each hop. This should
   fix switch mode (again).
 
 * Generic host-up and host-down scripts.

 * Optionally dump graph in graphviz format to a file or a script.

 * Support LZO 2.0 and later.

version 1.0.4                May  4 2005

 * Fix switch and hub modes.

 * Optionally start scripts when a Subnet becomes (un)reachable.

version 1.0.3                Nov 11 2004

* Show error message when failing to write a PID file.

* Ignore spaces at end of lines in config files.

* Fix handling of late packets.

* Unify BSD tun/tap device handling. This allows IPv6 on tun devices and
  anything on tap devices as long as the underlying OS supports it.

* Handle IPv6 on Solaris tun devices.

* Allow tinc to work properly under Windows XP SP2.

* Allow VLAN tagged Ethernet frames in switch and hub mode.

* Experimental PMTUDiscovery, TunnelServer and BlockingTCP options.

version 1.0.2                Nov  8 2003

* Fix address and hostname resolving under Windows.

* Remove warnings about non-existing scripts and unsupported address families.

* Use the event logger under Windows.

* Fix quoting of filenames and command line arguments under Windows.

* Strict checks for length incoming network packets and return values of
  cryptographic functions,

* Fix a bug in metadata handling that made the tinc daemon abort.

version 1.0.1                Aug 14 2003

* Allow empty lines in config files.

* Fix handling of spaces and backslashes in filenames under native Windows.

* Allow scripts to be executed under native Windows.

* Update documentation, make it less Linux specific.

version 1.0                  Aug  4 2003

* Lots of small bugfixes and code cleanups.

* Throughput doubled and latency reduced.

* Added support for LZO compression.

* No need to set MAC address or disable ARP anymore.

* Added support for Windows 2000 and XP, both natively and in a Cygwin
  environment.

version 1.0pre8              Sep 16 2002

* More fixes for subnets with prefixlength undivisible by 8.

* Added support for NetBSD and MacOS/X.

* Switched from undirected graphs to directed graphs to avoid certain race
  conditions and improve scalability.

* Generalized broadcasting and forwarding of protocol messages.

* Cleanup of source code.


version 1.0pre7              Apr  7 2002

* Don't do blocking read()s when getting a signal.

* Remove RSA key checking code, since it sometimes thinks perfectly good RSA
  keys are bad.

* Fix handling of subnets when prefixlength isn't divisible by 8.


version 1.0pre6              Mar 27 2002

* Improvement of redundant links:

  * Non-blocking connects.
  
  * Protocol broadcast messages can no longer go into an infinite loop.
  
  * Graph algorithm updated to look harder for direct connections.

* Good support for routing IPv6 packets over the VPN. Works on Linux,
  FreeBSD, possibly OpenBSD but not on Solaris.

* Support for tunnels over IPv6 networks. Works on all supported
  operating systems.

* Optional compression of UDP connections using zlib.

* Optionally let UDP connections inherit TOS field of tunneled packets.

* Optionally start scripts when certain hosts become (un)reachable.


version 1.0pre5              Feb  9 2002

* Security enhancements:

  * Added sequence number and optional message authentication code to
    the packets.

  * Configurable encryption cipher and digest algorithms.

* More robust handling of dis- and reconnects.

* Added a "switch" and a "hub" mode to allow bridging setups.

* Preliminary support for routing of IPv6 packets.

* Supports Linux, FreeBSD, OpenBSD and Solaris.


It looks like this might be the last release before 1.0.


version 1.0pre4              Jan 17 2001

* Updated documentation; the documentation now reflects the
  configuration as it is.

* Some internal changes to make tinc scale better for large
  networks, such as using AVL trees instead of linked lists for the
  connection list.  

* RSA keys can be stored in separate files if needed.  See the
  documentation for more information.

* tinc has now been reported to run on Linux PowerPC and FreeBSD x86.



version 1.0pre3              Oct 31 2000

* The protocol has been redesigned, and although some details are
  still under discussion, this is secure.  Care has been taken to
  resist most, if not all, attacks.
  
* Unfortunately this protocol is not compatible with earlier versions,
  nor are earlier versions compatible with this version.  Because the
  older protocol has huge security flaws, we feel that not
  implementing backwards compatibility is justified.

* Some data about the protocol:

  * It uses public/private RSA keys for authentication (this is the
    actual fix for the security hole).

  * All cryptographic functions have been taken out of tinc, instead
    it uses the OpenSSL library functions.

  * Offers support for multiple subnets per tinc daemon.

* New is also the support for the universal tun/tap device.  This
  means better portability to FreeBSD and Solaris.

* tinc is tested to compile on Solaris, Linux x86, Linux alpha.

* tinc now uses the OpenSSL library for cryptographic operations.
  More information on getting and installing OpenSSL is in the manual.
  This also means that the GMP library is no longer required.

* Further, thanks to Enrique Zanardi, we have Spanish messages; Matias
  Carrasco provided us with a Spanish translation of the manual.


What still needs to be done before 1.0:

* Documentation.  Especially since the protocol has changed, and a lot
  of configuration directives have been added.




version 1.0pre2              May 31 2000

* This version has been internationalized; and a Dutch translation has          
  been included.                                                                
                                                                                
* Two configuration variables have been added:                                  
  * VpnMask - the IP network mask for the entire VPN, not just our              
    subnet (as given by MyVirtualIP).  The Redhat and Debian packages           
    use this variable in their system startup scripts, but it is                
    ignored by tinc.                                                            
  * Hostnames - if set to `yes', look up the names of IP addresses              
    trying to connect to us.  Default set to `no', to prevent lockups           
    during lookups.                                                             
                                                                                
* The system startup scripts for Debian and Redhat use                          
  /etc/tinc/nets.boot to find out which networks need to be started             
  during system boot.                                                           
                                                                                
* Fixes to prevent denial of service attacks by sending random data             
  after connecting (and even when the connection has been established),         
  either random garbage or just nonsensical protocol fields.                    
                                                                                
* tinc will retry to connect upon startup, does not quit if it doesn't          
  work the first time.                                                          
                                                                                
* Hosts that are disconnected implicitly if we lose a connection get            
  deleted from the internal list, to prevent hogging eachother with             
  add and delete requests when the connection is restored.                      
                                                                                
                                                                                
What still needs to be done before 1.0:                                         
                                                                                
* Documentation.                                                                
* Failover ConnectTo lines, try another one if the first doesn't work.          




version 1.0pre1              May 12 2000
 * New meta-protocol
 * Various other bugfixes
 * Documentation updates

version 0.3.3                Feb  9 2000
 * Fixed bug that made tinc stop working with latest kernels (Guus
   Sliepen)
 * Updated the manual

version 0.3.2                Nov 12 1999
 * no more `Invalid filedescriptor' when working with multiple
   connections
 * forward unknown packets to uplink

version 0.3.1                Oct 20 1999
 * fixed a bug where tinc would exit without a trace

version 0.3                  Aug 20 1999
 * pings now work immediately
 * all packet sizes get transmitted correctly

version 0.2.26               Aug 15 1999
 * fixed some remaining bugs
 * --sysconfdir works with configure
 * last version before 0.3

version 0.2.25               Aug  8 1999
 * improved stability, going towards 0.3 now.

version 0.2.24               Aug  7 1999
 * added key aging, there's a new config variable, KeyExpire.
 * updated man and info pages

version 0.2.23               Aug  5 1999
 * all known bugs fixed, this is a candidate for 0.3

version 0.2.22               Apr 11 1999
 * multiconnection thing is now working nearly perfect :)

version 0.2.21               Apr 10 1999
 * You shouldn't notice a thing, but a lot has changed wrt key
management - except that it refuses to talk to versions < 0.2.20

version 0.2.20

version 0.2.19               Apr  3 1999
 * don't install a libcipher.so

version 0.2.18               Apr  3 1999
 * blowfish library dynamically loaded upon execution
 * included Eric Young's IDEA library

version 0.2.17               Apr  1 1999
 * tincd now re-executes itself in case of a segmentation fault.

version 0.2.16               Apr  1 1999
 * wrote tincd.conf(5) man page, which still needs a lot of work.
 * config file now accepts and tolerates spaces, and any integer base
for integer variables, and better error reporting. See
doc/tincd.conf.sample for an example.

version 0.2.15               Mar 29 1999
 * fixed bugs

version 0.2.14               Feb 10 1999
 * added --timeout flag and PingTimeout configuration
 * did some first syslog cleanup work

version 0.2.13               Jan 23 1999
 * bugfixes

version 0.2.12               Jan 23 1999
 * fixed nauseating bug so that it would crash whenever a connection
got lost

version 0.2.11               Jan 22 1999
 * framework for multiple connections has been done
 * simple manpage for tincd

version 0.2.10               Jan 18 1999
 * passphrase support added

version 0.2.9                Jan 13 1999
 * bugs fixed.

version 0.2.8                Jan 11 1999
 * a reworked protocol version
 * a ping/pong system
 * more reliable networking code
 * automatic reconnection
 * still does not work with more than one connection :)
 * strips MAC addresses before sending, so there's less overhead, and
less redundancy

version 0.2.7                Jan  3 1999
 * several updates to make extending more easy.

version 0.2.6                Dec 20 1998
 * Point-to-Point connections have been established, including
blowfish encryption and a secret key-exchange.

version 0.2.5                Dec 16 1998
 * Project renamed to tinc, in honour of TINC.

version 0.2.4                Dec 16 1998
 * now it really does ;)

version 0.2.3                Nov 24 1998
 * it sort of works now

version 0.2.2                Nov 20 1998
 * uses GNU gmp.

version 0.2.1                Nov 14 1998

 * Bare version.<|MERGE_RESOLUTION|>--- conflicted
+++ resolved
@@ -1,10 +1,9 @@
-<<<<<<< HEAD
 Version 1.1-cvs              Work in progress
 
  * Use libevent to handle I/O events and timeouts.
 
  * Use splay trees instead of AVL trees.
-=======
+
 Version 1.0.9                Dec 26 2008
 
  * Fixed tinc as a service under Windows 2003.
@@ -21,7 +20,6 @@
  * Enable path MTU discovery by default.
 
  * Fixed a memory leak that occured when connections were closed.
->>>>>>> 43fa7283
 
 Version 1.0.8                May 16 2007
 
