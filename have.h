/*
    have.h -- include headers which are known to exist
    Copyright (C) 1998-2005 Ivo Timmermans
                  2003-2006 Guus Sliepen <guus@tinc-vpn.org>

    This program is free software; you can redistribute it and/or modify
    it under the terms of the GNU General Public License as published by
    the Free Software Foundation; either version 2 of the License, or
    (at your option) any later version.

    This program is distributed in the hope that it will be useful,
    but WITHOUT ANY WARRANTY; without even the implied warranty of
    MERCHANTABILITY or FITNESS FOR A PARTICULAR PURPOSE.  See the
    GNU General Public License for more details.

    You should have received a copy of the GNU General Public License
    along with this program; if not, write to the Free Software
    Foundation, Inc., 59 Temple Place, Suite 330, Boston, MA  02111-1307  USA
*/

#ifndef __TINC_HAVE_H__
#define __TINC_HAVE_H__

#include <stdio.h>
#include <stdlib.h>
#include <stdarg.h>
#include <string.h>
#include <ctype.h>
#include <signal.h>
#include <errno.h>
#include <fcntl.h>
#include <unistd.h>

#ifdef HAVE_MINGW
#ifdef WITH_WINDOWS2000
#define WINVER Windows2000
#else
#define WINVER WindowsXP
#endif
#include <w32api.h>
#include <windows.h>
#include <ws2tcpip.h>
#endif

#ifdef HAVE_STDBOOL_H
#include <stdbool.h>
#endif

#ifdef HAVE_TERMIOS_H
#include <termios.h>
#endif

#ifdef HAVE_INTTYPES_H
#include <inttypes.h>
#endif

#ifdef HAVE_ALLOCA_H
#include <alloca.h>
#endif

/* Include system specific headers */

#ifdef HAVE_SYSLOG_H
#include <syslog.h>
#endif

#ifdef HAVE_SYS_TIME_H
#include <sys/time.h>
#endif

#ifdef HAVE_TIME_H
#include <time.h>
#endif

#ifdef HAVE_SYS_TYPES_H
#include <sys/types.h>
#endif

#ifdef HAVE_SYS_STAT_H
#include <sys/stat.h>
#endif

#ifdef HAVE_SYS_FILE_H
#include <sys/file.h>
#endif

#ifdef HAVE_SYS_WAIT_H
#include <sys/wait.h>
#endif

#ifdef HAVE_SYS_IOCTL_H
#include <sys/ioctl.h>
#endif

#ifdef HAVE_SYS_PARAM_H
#include <sys/param.h>
#endif

#ifdef HAVE_SYS_UIO_H
#include <sys/uio.h>
#endif

/* SunOS really wants sys/socket.h BEFORE net/if.h,
   and FreeBSD wants these lines below the rest. */

#ifdef HAVE_NETDB_H
#include <netdb.h>
#endif

#ifdef HAVE_SYS_SOCKET_H
#include <sys/socket.h>
#endif

#ifdef HAVE_NET_IF_H
#include <net/if.h>
#endif

#ifdef HAVE_NET_IF_TYPES_H
#include <net/if_types.h>
#endif

#ifdef HAVE_NET_IF_TUN_H
#include <net/if_tun.h>
#endif

#ifdef HAVE_NET_IF_TAP_H
#include <net/if_tap.h>
#endif

#ifdef HAVE_NETINET_IN_SYSTM_H
#include <netinet/in_systm.h>
#endif

#ifdef HAVE_NETINET_IN_H
#include <netinet/in.h>
#endif

#ifdef HAVE_ARPA_INET_H
#include <arpa/inet.h>
#endif

#ifdef HAVE_NETINET_IP_H
#include <netinet/ip.h>
#endif

#ifdef HAVE_NETINET_TCP_H
#include <netinet/tcp.h>
#endif

#ifdef HAVE_NETINET_IN6_H
#include <netinet/in6.h>
#endif

#ifdef HAVE_NETINET_IP6_H
#include <netinet/ip6.h>
#endif

#ifdef HAVE_NET_ETHERNET_H
#include <net/ethernet.h>
#endif

#ifdef HAVE_NET_IF_ARP_H
#include <net/if_arp.h>
#endif

#ifdef HAVE_NETINET_IP_ICMP_H
#include <netinet/ip_icmp.h>
#endif

#ifdef HAVE_NETINET_ICMP6_H
#include <netinet/icmp6.h>
#endif

#ifdef HAVE_NETINET_IF_ETHER_H
#include <netinet/if_ether.h>
#endif

<<<<<<< HEAD
#ifdef HAVE_MINGW
#include <windows.h>
#include <winsock2.h>
#endif

#ifdef HAVE_LIBEVENT
#include <event.h>
#endif

=======
>>>>>>> b5ccce29
#endif /* __TINC_SYSTEM_H__ */<|MERGE_RESOLUTION|>--- conflicted
+++ resolved
@@ -175,16 +175,4 @@
 #include <netinet/if_ether.h>
 #endif
 
-<<<<<<< HEAD
-#ifdef HAVE_MINGW
-#include <windows.h>
-#include <winsock2.h>
-#endif
-
-#ifdef HAVE_LIBEVENT
-#include <event.h>
-#endif
-
-=======
->>>>>>> b5ccce29
 #endif /* __TINC_SYSTEM_H__ */